--- conflicted
+++ resolved
@@ -60,11 +60,9 @@
             patch_size,
             ImageSampler,
             num_workers=num_workers,
-<<<<<<< HEAD
-            shuffle_dataset=False,
+            shuffle_subjects=False,
+            shuffle_patches=False,
             verbose=True
-=======
->>>>>>> 73afa0cb
         )
         batch_loader = DataLoader(queue_dataset, batch_size=batch_size, shuffle=True)
 
