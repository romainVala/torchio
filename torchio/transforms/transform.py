--- conflicted
+++ resolved
@@ -51,8 +51,9 @@
             self,
             p: float = 1,
             copy: bool = True,
-<<<<<<< HEAD
-            keys: Optional[Sequence[str]] = None,
+            include: TypeKeys = None,
+            exclude: TypeKeys = None,
+            keys: TypeKeys = None,
             metrics: Dict = None
             ):
         self.probability = self.parse_probability(p)
@@ -60,13 +61,7 @@
         self.keys = keys
         self.default_image_name = 'default_image_name'
         self.metrics = metrics
-=======
-            include: TypeKeys = None,
-            exclude: TypeKeys = None,
-            keys: TypeKeys = None,
-            ):
-        self.probability = self.parse_probability(p)
-        self.copy = copy
+
         if keys is not None:
             message = (
                 'The "keys" argument is deprecated and will be removed in the'
@@ -76,7 +71,6 @@
             include = keys
         self.include, self.exclude = self.parse_include_and_exclude(
             include, exclude)
->>>>>>> 1c5439e4
 
     def __call__(
             self,
@@ -96,14 +90,10 @@
         """
         if torch.rand(1).item() > self.probability:
             return data
-<<<<<<< HEAD
         if isinstance(data, list):
             return [self.__call__(ii) for ii in data]
 
-        data_parser = DataParser(data, keys=self.keys)
-=======
         data_parser = DataParser(data, keys=self.include)
->>>>>>> 1c5439e4
         subject = data_parser.get_subject()
         orig = subject #todo marche aussi si self.copy is false ?
         if self.copy:
