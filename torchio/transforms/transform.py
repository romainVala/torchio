--- conflicted
+++ resolved
@@ -1,12 +1,8 @@
 import copy
 import numbers
 from abc import ABC, abstractmethod
-<<<<<<< HEAD
-from typing import Optional, Union, Tuple, List, Dict
-=======
 from contextlib import contextmanager
 from typing import Optional, Union, Tuple, Sequence
->>>>>>> 6f80d12b
 
 import torch
 import numpy as np
@@ -40,26 +36,18 @@
         keys: Mandatory if the input is a Python dictionary. The transform will
             be applied only to the data in each key.
     """
-
     def __init__(
             self,
             p: float = 1,
             copy: bool = True,
-<<<<<<< HEAD
-            keys: Optional[List[str]] = None,
+            keys: Optional[Sequence[str]] = None,
             metrics: Dict = None
-=======
-            keys: Optional[Sequence[str]] = None,
->>>>>>> 6f80d12b
             ):
         self.probability = self.parse_probability(p)
         self.copy = copy
         self.keys = keys
-<<<<<<< HEAD
         self.default_image_name = 'default_image_name'
         self.metrics = metrics
-=======
->>>>>>> 6f80d12b
 
     def __call__(
             self,
@@ -79,61 +67,35 @@
         """
         if torch.rand(1).item() > self.probability:
             return data
-<<<<<<< HEAD
-
-        is_tensor = is_array = is_dict = is_image = is_sitk = is_nib = False
-
-        if isinstance(data, nib.Nifti1Image):
-            tensor = data.get_fdata(dtype=np.float32)
-            data = ScalarImage(tensor=tensor, affine=data.affine)
-            subject = self._get_subject_from_image(data)
-            is_nib = True
-        elif isinstance(data, (np.ndarray, torch.Tensor)):
-            subject = self.parse_tensor(data)
-            is_array = isinstance(data, np.ndarray)
-            is_tensor = True
-        elif isinstance(data, list):
+        if isinstance(data, list):
             return [self.__call__(ii) for ii in data]
-        elif isinstance(data, Image):
-            subject = self._get_subject_from_image(data)
-            is_image = True
-        elif isinstance(data, Subject):
-            subject = data
-        elif isinstance(data, sitk.Image):
-            subject = self._get_subject_from_sitk_image(data)
-            is_sitk = True
-        elif isinstance(data, dict):  # e.g. Eisen or MONAI dicts
-            if self.keys is None:
-                message = (
-                    'If input is a dictionary, a value for "keys" must be'
-                    ' specified when instantiating the transform'
-                )
-                raise RuntimeError(message)
-            subject = self._get_subject_from_dict(data, self.keys)
-            is_dict = True
-        else:
-            raise ValueError(f'Input type not recognized: {type(data)}')
-        self.parse_subject(subject)
-
-        orig = subject
-        if self.copy:
-            subject = copy.copy(subject)
-
-        with np.errstate(all='warn'):
-            transformed = self.apply_transform(subject)
-
-        if isinstance(transformed, list):
-            return transformed
-
-=======
+
         data_parser = DataParser(data, keys=self.keys)
         subject = data_parser.get_subject()
         if self.copy:
             subject = copy.copy(subject)
-        with np.errstate(all='raise'):
+
+        orig = subject
+
+        with np.errstate(all='warn'):
             transformed = self.apply_transform(subject)
+
+        if isinstance(transformed, list):
+            return transformed
+
+        if self.metrics:
+            _metrics = [metric_func(orig, transformed) for metric_func in self.metrics.values()]
+            self._metrics = dict()
+
+            for dict_metrics in _metrics:
+                for sample_key, metric_vals in dict_metrics.items():
+                    if not sample_key in self._metrics.keys():
+                        self._metrics[sample_key] = dict()
+                    for metric_name, metric_val in metric_vals.items():
+                        self._metrics[sample_key][metric_name] = metric_val
+            #self._metrics = pd.DataFrame.from_dict(self._metrics).to_dict(orient="list")
+
         self.add_transform_to_subject_history(transformed)
->>>>>>> 6f80d12b
         for image in transformed.get_images(intensity_only=False):
             ndim = image[DATA].ndim
             assert ndim == 4, f'Output of {self.name} is {ndim}D'
@@ -151,71 +113,9 @@
         else:
             return super().__repr__()
 
-<<<<<<< HEAD
-        if is_tensor or is_sitk:
-            image = transformed[self.default_image_name]
-            transformed = image[DATA]
-            if is_array:
-                transformed = transformed.numpy()
-            elif is_sitk:
-                transformed = nib_to_sitk(image[DATA], image[AFFINE])
-        elif is_image:
-            transformed = transformed[self.default_image_name]
-        elif is_dict:
-            transformed = dict(transformed)
-            for key, value in transformed.items():
-                if isinstance(value, Image):
-                    transformed[key] = value.data
-        elif is_nib:
-            image = transformed[self.default_image_name]
-            data = image[DATA]
-            if len(data) > 1:
-                message = (
-                    'Multichannel images not supported for input of type'
-                    ' nibabel.nifti.Nifti1Image'
-                )
-                raise RuntimeError(message)
-            transformed = nib.Nifti1Image(data[0].numpy(), image[AFFINE])
-
-        # Compute the metrics after the transformation
-        if self.metrics:
-            _metrics = [metric_func(orig, transformed) for metric_func in self.metrics.values()]
-            self._metrics = dict()
-
-            for dict_metrics in _metrics:
-                for sample_key, metric_vals in dict_metrics.items():
-                    if not sample_key in self._metrics.keys():
-                        self._metrics[sample_key] = dict()
-                    for metric_name, metric_val in metric_vals.items():
-                        self._metrics[sample_key][metric_name] = metric_val
-            #self._metrics = pd.DataFrame.from_dict(self._metrics).to_dict(orient="list")
-
-        self._store_params()
-        # If not a Compose
-        if isinstance(transformed, Subject) and not (self.name in ['Compose', 'OneOf']):
-            transformed.add_transform(
-                self,
-                parameters_dict=self.transform_params,
-            )
-
-        return transformed
-
-    def _store_params(self):
-        self.transform_params.update(self.__dict__.copy())
-        if "transform_params" in self.transform_params:  # I do not know why si happen with parallelQueue
-            del self.transform_params["transform_params"]
-
-        if "metrics" in self.transform_params:
-            self.transform_params["metrics"] = None #to avoid having to recompute metrique when reproduce a transform
-
-        for key, value in self.transform_params.items():
-            if not is_jsonable(value):
-                self.transform_params[key] = value.__str__()
-=======
     @property
     def name(self):
         return self.__class__.__name__
->>>>>>> 6f80d12b
 
     @abstractmethod
     def apply_transform(self, subject: Subject):
@@ -427,11 +327,6 @@
         torch.random.set_rng_state(torch_rng_state)
 
     @staticmethod
-<<<<<<< HEAD
-    def sitk_to_nib(image: sitk.Image) -> Tuple[torch.Tensor, np.ndarray]:
-        return sitk_to_nib(image)
-
-    @staticmethod
     def _fft_im(image):
         output = (np.fft.fftshift(np.fft.fftn(np.fft.ifftshift(image)))).astype(np.complex128)
         return output
@@ -507,7 +402,5 @@
     @property
     def name(self):
         return self.__class__.__name__
-=======
     def get_sitk_interpolator(interpolation: str) -> int:
-        return get_sitk_interpolator(interpolation)
->>>>>>> 6f80d12b
+        return get_sitk_interpolator(interpolation)