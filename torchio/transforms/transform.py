import copy
import numbers
import warnings
from abc import ABC, abstractmethod
from typing import Optional, Union, Tuple, List, Dict

import torch
import numpy as np
import nibabel as nib
import SimpleITK as sitk

from .. import TypeData, DATA, AFFINE, TypeNumber
from ..data.subject import Subject
from ..data.image import Image, ScalarImage
<<<<<<< HEAD
from ..utils import nib_to_sitk, sitk_to_nib, to_tuple, gen_seed, is_jsonable

=======
from ..utils import nib_to_sitk, sitk_to_nib, is_jsonable, to_tuple
>>>>>>> 50cd65df
from .interpolation import Interpolation


TypeTransformInput = Union[
    Subject,
    Image,
    torch.Tensor,
    np.ndarray,
    sitk.Image,
    dict,
]


class Transform(ABC):
    """Abstract class for all TorchIO transforms.

    All classes used to transform a sample from an
    :py:class:`~torchio.SubjectsDataset` should subclass it.
    All subclasses should overwrite
    :py:meth:`torchio.tranforms.Transform.apply_transform`,
    which takes a sample, applies some transformation and returns the result.

    Args:
        p: Probability that this transform will be applied.
        copy: Make a shallow copy of the input before applying the transform.
        keys: If the input is a dictionary, the corresponding values will be
            converted to :py:class:`torchio.ScalarImage` so that the transform
            is applied to them only.
    """
    def __init__(
            self,
            p: float = 1,
            copy: bool = True,
            keys: Optional[List[str]] = None,
            metrics: Dict = None
            ):
        self.probability = self.parse_probability(p)
        self.copy = copy
        self.keys = keys
        self.default_image_name = 'default_image_name'
<<<<<<< HEAD
        self.metrics = metrics

    def __call__(self, data: TypeTransformInput, seed: Union[List[int], int] = None) -> TypeTransformInput:
=======
        self.transform_params = {}

    def __call__(
            self,
            data: TypeTransformInput,
            ) -> TypeTransformInput:
>>>>>>> 50cd65df
        """Transform data and return a result of the same type.

        Args:
            data: Instance of :py:class:`~torchio.Subject`, 4D
                :py:class:`torch.Tensor` or 4D NumPy array with dimensions
                :math:`(C, W, H, D)`, where :math:`C` is the number of channels
                and :math:`W, H, D` are the spatial dimensions. If the input is
                a tensor, the affine matrix is an identity and a tensor will be
                also returned.
        """
<<<<<<< HEAD
        # Execution's seed
        if not seed:
            seed = gen_seed()

        # Store the current rng_state to reset it after the execution
        torch_rng_state, np_rng_state = torch.random.get_rng_state(), np.random.get_state()
        if isinstance(seed, int):
            torch.manual_seed(seed=seed)
            np.random.seed(seed=seed)

        self.transform_params = {}
        self.transform_params["seed"] = seed
=======
        self.transform_params = {}
        self._store_params()
>>>>>>> 50cd65df

        if torch.rand(1).item() > self.probability:
            return data

        is_tensor = is_array = is_dict = is_image = is_sitk = is_nib = False

        if isinstance(data, nib.Nifti1Image):
            tensor = data.get_fdata(dtype=np.float32)
            data = ScalarImage(tensor=tensor, affine=data.affine)
            subject = self._get_subject_from_image(data)
            is_nib = True
        elif isinstance(data, (np.ndarray, torch.Tensor)):
            subject = self.parse_tensor(data)
            is_array = isinstance(data, np.ndarray)
            is_tensor = True
        elif isinstance(data, list):
            return [self.__call__(ii) for ii in data]
        elif isinstance(data, Image):
            subject = self._get_subject_from_image(data)
            is_image = True
        elif isinstance(data, Subject):
            subject = data
        elif isinstance(data, sitk.Image):
            subject = self._get_subject_from_sitk_image(data)
            is_sitk = True
        elif isinstance(data, dict):  # e.g. Eisen or MONAI dicts
            if self.keys is None:
                message = (
                    'If input is a dictionary, a value for "keys" must be'
                    ' specified when instantiating the transform'
                )
                raise RuntimeError(message)
            subject = self._get_subject_from_dict(data, self.keys)
            is_dict = True
        else:
            raise ValueError(f'Input type not recognized: {type(data)}')
        self.parse_subject(subject)

        orig = subject
        if self.copy:
            subject = copy.copy(subject)

        with np.errstate(all='warn'):
            transformed = self.apply_transform(subject)

        if isinstance(transformed, list):
            return transformed

        for image in transformed.get_images(intensity_only=False):
            ndim = image[DATA].ndim
            assert ndim == 4, f'Output of {self.name} is {ndim}D'

        if is_tensor or is_sitk:
            image = transformed[self.default_image_name]
            transformed = image[DATA]
            if is_array:
                transformed = transformed.numpy()
            elif is_sitk:
                transformed = nib_to_sitk(image[DATA], image[AFFINE])
        elif is_image:
            transformed = transformed[self.default_image_name]
        elif is_dict:
            transformed = dict(transformed)
            for key, value in transformed.items():
                if isinstance(value, Image):
                    transformed[key] = value.data
        elif is_nib:
            image = transformed[self.default_image_name]
            data = image[DATA]
            if len(data) > 1:
                message = (
                    'Multichannel images not supported for input of type'
                    ' nibabel.nifti.Nifti1Image'
                )
                raise RuntimeError(message)
            transformed = nib.Nifti1Image(data[0].numpy(), image[AFFINE])

<<<<<<< HEAD
        # Compute the metrics after the transformation
        if self.metrics:
            _metrics = [metric_func(orig, transformed) for metric_func in self.metrics.values()]
            self._metrics = dict()

            for dict_metrics in _metrics:
                for sample_key, metric_vals in dict_metrics.items():
                    if not sample_key in self._metrics.keys():
                        self._metrics[sample_key] = dict()
                    for metric_name, metric_val in metric_vals.items():
                        self._metrics[sample_key][metric_name] = metric_val
            #self._metrics = pd.DataFrame.from_dict(self._metrics).to_dict(orient="list")

        self._store_params()
        if isinstance(transformed, Subject) and isinstance(seed, int):  # if not a compose
            transformed.add_transform(self, parameters_dict=self.transform_params)
        torch.random.set_rng_state(torch_rng_state)
        np.random.set_state(np_rng_state)
=======
        # If not a Compose
        if isinstance(transformed, Subject) and not (self.name in ['Compose', 'OneOf']):
            transformed.add_transform(
                self,
                parameters_dict=self.transform_params,
            )
>>>>>>> 50cd65df

        return transformed

    def _store_params(self):
        self.transform_params.update(self.__dict__.copy())
        del self.transform_params['transform_params']
        for key, value in self.transform_params.items():
            if not is_jsonable(value):
                self.transform_params[key] = value.__str__()

    @abstractmethod
    def apply_transform(self, subject: Subject):
        raise NotImplementedError

    def _store_params(self):
        self.transform_params.update(self.__dict__.copy())
        if "transform_params" in self.transform_params:  # I do not know why si happen with parallelQueue
            del self.transform_params["transform_params"]

        if "metrics" in self.transform_params:
            del self.transform_params["metrics"]

        for key, value in self.transform_params.items():
            if not is_jsonable(value):
                self.transform_params[key] = value.__str__()

    @staticmethod
    def to_range(n, around):
        if around is None:
            return 0, n
        else:
            return around - n, around + n

    def parse_params(self, params, around, name, **kwargs):
        params = to_tuple(params)
        if len(params) == 1 or len(params) == 2:  # d or (a, b)
            params *= 3  # (d, d, d) or (a, b, a, b, a, b)
        if len(params) == 3:  # (a, b, c)
            items = [self.to_range(n, around) for n in params]
            # (-a, a, -b, b, -c, c) or (1-a, 1+a, 1-b, 1+b, 1-c, 1+c)
            params = [n for prange in items for n in prange]
        if len(params) != 6:
            message = (
                f'If "{name}" is a sequence, it must have length 2, 3 or 6,'
                f' not {len(params)}'
            )
            raise ValueError(message)
        for param_range in zip(params[::2], params[1::2]):
            self.parse_range(param_range, name, **kwargs)
        return tuple(params)

    @staticmethod
    def parse_range(
            nums_range: Union[TypeNumber, Tuple[TypeNumber, TypeNumber]],
            name: str,
            min_constraint: TypeNumber = None,
            max_constraint: TypeNumber = None,
            type_constraint: type = None,
            ) -> Tuple[TypeNumber, TypeNumber]:
        r"""Adapted from ``torchvision.transforms.RandomRotation``.

        Args:
            nums_range: Tuple of two numbers :math:`(n_{min}, n_{max})`,
                where :math:`n_{min} \leq n_{max}`.
                If a single positive number :math:`n` is provided,
                :math:`n_{min} = -n` and :math:`n_{max} = n`.
            name: Name of the parameter, so that an informative error message
                can be printed.
            min_constraint: Minimal value that :math:`n_{min}` can take,
                default is None, i.e. there is no minimal value.
            max_constraint: Maximal value that :math:`n_{max}` can take,
                default is None, i.e. there is no maximal value.
            type_constraint: Precise type that :math:`n_{max}` and
                :math:`n_{min}` must take.

        Returns:
            A tuple of two numbers :math:`(n_{min}, n_{max})`.

        Raises:
            ValueError: if :attr:`nums_range` is negative
            ValueError: if :math:`n_{max}` or :math:`n_{min}` is not a number
            ValueError: if :math:`n_{max} \lt n_{min}`
            ValueError: if :attr:`min_constraint` is not None and
                :math:`n_{min}` is smaller than :attr:`min_constraint`
            ValueError: if :attr:`max_constraint` is not None and
                :math:`n_{max}` is greater than :attr:`max_constraint`
            ValueError: if :attr:`type_constraint` is not None and
                :math:`n_{max}` and :math:`n_{max}` are not of type
                :attr:`type_constraint`.
        """
        if isinstance(nums_range, numbers.Number):  # single number given
            if nums_range < 0:
                raise ValueError(
                    f'If {name} is a single number,'
                    f' it must be positive, not {nums_range}')
            if min_constraint is not None and nums_range < min_constraint:
                raise ValueError(
                    f'If {name} is a single number, it must be greater'
                    f' than {min_constraint}, not {nums_range}'
                )
            if max_constraint is not None and nums_range > max_constraint:
                raise ValueError(
                    f'If {name} is a single number, it must be smaller'
                    f' than {max_constraint}, not {nums_range}'
                )
            if type_constraint is not None:
                if not isinstance(nums_range, type_constraint):
                    raise ValueError(
                        f'If {name} is a single number, it must be of'
                        f' type {type_constraint}, not {nums_range}'
                    )
            min_range = -nums_range if min_constraint is None else nums_range
            return (min_range, nums_range)

        try:
            min_value, max_value = nums_range
        except (TypeError, ValueError):
            raise ValueError(
                f'If {name} is not a single number, it must be'
                f' a sequence of len 2, not {nums_range}'
            )

        min_is_number = isinstance(min_value, numbers.Number)
        max_is_number = isinstance(max_value, numbers.Number)
        if not min_is_number or not max_is_number:
            message = (
                f'{name} values must be numbers, not {nums_range}')
            raise ValueError(message)

        if min_value > max_value:
            raise ValueError(
                f'If {name} is a sequence, the second value must be'
                f' equal or greater than the first, but it is {nums_range}')

        if min_constraint is not None and min_value < min_constraint:
            raise ValueError(
                f'If {name} is a sequence, the first value must be greater'
                f' than {min_constraint}, but it is {min_value}'
            )

        if max_constraint is not None and max_value > max_constraint:
            raise ValueError(
                f'If {name} is a sequence, the second value must be smaller'
                f' than {max_constraint}, but it is {max_value}'
            )

        if type_constraint is not None:
            min_type_ok = isinstance(min_value, type_constraint)
            max_type_ok = isinstance(max_value, type_constraint)
            if not min_type_ok or not max_type_ok:
                raise ValueError(
                    f'If "{name}" is a sequence, its values must be of'
                    f' type "{type_constraint}", not "{type(nums_range)}"'
                )
        return nums_range

    @staticmethod
    def parse_probability(probability: float) -> float:
        is_number = isinstance(probability, numbers.Number)
        if not (is_number and 0 <= probability <= 1):
            message = (
                'Probability must be a number in [0, 1],'
                f' not {probability}'
            )
            raise ValueError(message)
        return probability

    @staticmethod
    def parse_subject(subject: Subject) -> None:
        if not isinstance(subject, Subject):
            message = (
                'Input to a transform must be a tensor or an instance'
                f' of torchio.Subject, not "{type(subject)}"'
            )
            raise RuntimeError(message)

    def parse_tensor(self, data: TypeData) -> Subject:
        if data.ndim != 4:
            message = (
                'The input must be a 4D tensor with dimensions'
                f' (channels, x, y, z) but it has shape {tuple(data.shape)}'
            )
            raise ValueError(message)
        return self._get_subject_from_tensor(data)

    @staticmethod
    def parse_interpolation(interpolation: str) -> Interpolation:
        if isinstance(interpolation, Interpolation):
            message = (
                'Interpolation of type torchio.Interpolation'
                ' is deprecated, please use a string instead'
            )
            warnings.warn(message, FutureWarning)
        elif isinstance(interpolation, str):
            interpolation = interpolation.lower()
            supported_values = [key.name.lower() for key in Interpolation]
            if interpolation in supported_values:
                interpolation = getattr(Interpolation, interpolation.upper())
            else:
                message = (
                    f'Interpolation "{interpolation}" is not among'
                    f' the supported values: {supported_values}'
                )
                raise AttributeError(message)
        else:
            message = (
                'image_interpolation must be a string,'
                f' not {type(interpolation)}'
            )
            raise TypeError(message)
        return interpolation

    def _get_subject_from_tensor(self, tensor: torch.Tensor) -> Subject:
        image = ScalarImage(tensor=tensor)
        return self._get_subject_from_image(image)

    def _get_subject_from_image(self, image: Image) -> Subject:
        subject = Subject({self.default_image_name: image})
        return subject

    @staticmethod
    def _get_subject_from_dict(
            data: dict,
            image_keys: List[str],
            ) -> Subject:
        subject_dict = {}
        for key, value in data.items():
            if key in image_keys:
                value = ScalarImage(tensor=value)
            subject_dict[key] = value
        return Subject(subject_dict)

    def _get_subject_from_sitk_image(self, image):
        tensor, affine = sitk_to_nib(image)
        image = ScalarImage(tensor=tensor, affine=affine)
        return self._get_subject_from_image(image)

    @staticmethod
    def nib_to_sitk(data: TypeData, affine: TypeData) -> sitk.Image:
        return nib_to_sitk(data, affine)

    @staticmethod
    def sitk_to_nib(image: sitk.Image) -> Tuple[torch.Tensor, np.ndarray]:
        return sitk_to_nib(image)

    @staticmethod
    def _fft_im(image):
        output = (np.fft.fftshift(np.fft.fftn(np.fft.ifftshift(image)))).astype(np.complex128)
        return output

    @staticmethod
    def _ifft_im(freq_domain):
        output = np.fft.ifftshift(np.fft.ifftn(freq_domain))
        return output

    @staticmethod
    def _oversample(data, perc_oversampling=.10, padding_mode='constant', padding_normal=None):
        """
        Oversamples data with a zero padding. Adds perc_oversampling percentage values
        :param data (ndarray): array to pad
        :param perc_oversampling (float): percentage of oversampling to add to data (based on its current shape)
        :return oversampled version of the data:
        """
        data_shape = list(data.shape)
        to_pad = np.ceil(np.asarray(data_shape) * perc_oversampling / 2) * 2
        # to force an even number if odd, this will shift the volume when croping
        # print("Pading at {}".format(to_pad))
        left_pad = np.floor(to_pad / 2).astype(int)
        right_pad = np.ceil(to_pad / 2).astype(int)

        if padding_mode == "random.normal":
            pad_data = np.pad(data, list(zip(left_pad, right_pad)))
            data_shape = list(pad_data.shape)

            # replace the padding values by random nois
            size_pad = left_pad[0] * data_shape[1] * data_shape[2]
            pad_data[:left_pad[0], :, :] = np.random.normal(padding_normal[0], padding_normal[1],
                                                            size_pad).reshape(left_pad[0], data_shape[1], data_shape[2])

            size_pad = left_pad[1] * data_shape[0] * data_shape[2]
            pad_data[:, :left_pad[1], :] = np.random.normal(padding_normal[0], padding_normal[1],
                                                            size_pad).reshape(data_shape[0], left_pad[1], data_shape[2])

            size_pad = left_pad[2] * data_shape[1] * data_shape[0]
            pad_data[:, :, :left_pad[2]] = np.random.normal(padding_normal[0], padding_normal[1],
                                                            size_pad).reshape(data_shape[0], data_shape[1], left_pad[2])

            size_pad = right_pad[0] * data_shape[1] * data_shape[2]
            pad_data[-right_pad[0]:, :, :] = np.random.normal(padding_normal[0], padding_normal[1],
                                                              size_pad).reshape(right_pad[0], data_shape[1],
                                                                                data_shape[2])

            size_pad = right_pad[1] * data_shape[0] * data_shape[2]
            pad_data[:, -right_pad[1]:, :] = np.random.normal(padding_normal[0], padding_normal[1],
                                                              size_pad).reshape(data_shape[0], right_pad[1],
                                                                                data_shape[2])

            size_pad = right_pad[2] * data_shape[1] * data_shape[0]
            pad_data[:, :, -right_pad[0]:] = np.random.normal(padding_normal[0], padding_normal[1],
                                                              size_pad).reshape(data_shape[0], data_shape[1],
                                                                                right_pad[2])
            # print('PADING with random nois {} {}'.format(padding_normal[0], padding_normal[1]))
        else:
            pad_data = np.pad(data, list(zip(left_pad, right_pad)), mode=padding_mode)

        return pad_data

    @staticmethod
    def crop_volume(data, cropping_shape):
        '''
        Cropping data to cropping_shape size. Cropping starts from center of the image
        '''
        vol_centers = (np.asarray(data.shape) / 2).astype(int)
        dim_ranges = np.ceil(np.asarray(cropping_shape) / 2).astype(int)
        slicing = [slice(dim_center - dim_range, dim_center + dim_range)
                   for dim_center, dim_range in zip(vol_centers, dim_ranges)]
        return data[tuple(slicing)]

    @property
    def name(self):
        return self.__class__.__name__<|MERGE_RESOLUTION|>--- conflicted
+++ resolved
@@ -12,12 +12,7 @@
 from .. import TypeData, DATA, AFFINE, TypeNumber
 from ..data.subject import Subject
 from ..data.image import Image, ScalarImage
-<<<<<<< HEAD
-from ..utils import nib_to_sitk, sitk_to_nib, to_tuple, gen_seed, is_jsonable
-
-=======
 from ..utils import nib_to_sitk, sitk_to_nib, is_jsonable, to_tuple
->>>>>>> 50cd65df
 from .interpolation import Interpolation
 
 
@@ -34,19 +29,25 @@
 class Transform(ABC):
     """Abstract class for all TorchIO transforms.
 
-    All classes used to transform a sample from an
-    :py:class:`~torchio.SubjectsDataset` should subclass it.
     All subclasses should overwrite
     :py:meth:`torchio.tranforms.Transform.apply_transform`,
-    which takes a sample, applies some transformation and returns the result.
+    which takes data, applies some transformation and returns the result.
+
+    The input can be an instance of
+    :py:class:`torchio.Subject`,
+    :py:class:`torchio.Image`,
+    :py:class:`numpy.ndarray`,
+    :py:class:`torch.Tensor`,
+    :py:class:`SimpleITK.image`,
+    or a Python dictionary.
 
     Args:
         p: Probability that this transform will be applied.
         copy: Make a shallow copy of the input before applying the transform.
-        keys: If the input is a dictionary, the corresponding values will be
-            converted to :py:class:`torchio.ScalarImage` so that the transform
-            is applied to them only.
+        keys: Mandatory if the input is a Python dictionary. The transform will
+            be applied only to the data in each key.
     """
+
     def __init__(
             self,
             p: float = 1,
@@ -58,18 +59,12 @@
         self.copy = copy
         self.keys = keys
         self.default_image_name = 'default_image_name'
-<<<<<<< HEAD
         self.metrics = metrics
-
-    def __call__(self, data: TypeTransformInput, seed: Union[List[int], int] = None) -> TypeTransformInput:
-=======
-        self.transform_params = {}
 
     def __call__(
             self,
             data: TypeTransformInput,
             ) -> TypeTransformInput:
->>>>>>> 50cd65df
         """Transform data and return a result of the same type.
 
         Args:
@@ -80,23 +75,8 @@
                 a tensor, the affine matrix is an identity and a tensor will be
                 also returned.
         """
-<<<<<<< HEAD
-        # Execution's seed
-        if not seed:
-            seed = gen_seed()
-
-        # Store the current rng_state to reset it after the execution
-        torch_rng_state, np_rng_state = torch.random.get_rng_state(), np.random.get_state()
-        if isinstance(seed, int):
-            torch.manual_seed(seed=seed)
-            np.random.seed(seed=seed)
-
-        self.transform_params = {}
-        self.transform_params["seed"] = seed
-=======
         self.transform_params = {}
         self._store_params()
->>>>>>> 50cd65df
 
         if torch.rand(1).item() > self.probability:
             return data
@@ -174,7 +154,6 @@
                 raise RuntimeError(message)
             transformed = nib.Nifti1Image(data[0].numpy(), image[AFFINE])
 
-<<<<<<< HEAD
         # Compute the metrics after the transformation
         if self.metrics:
             _metrics = [metric_func(orig, transformed) for metric_func in self.metrics.values()]
@@ -189,43 +168,30 @@
             #self._metrics = pd.DataFrame.from_dict(self._metrics).to_dict(orient="list")
 
         self._store_params()
-        if isinstance(transformed, Subject) and isinstance(seed, int):  # if not a compose
-            transformed.add_transform(self, parameters_dict=self.transform_params)
-        torch.random.set_rng_state(torch_rng_state)
-        np.random.set_state(np_rng_state)
-=======
         # If not a Compose
         if isinstance(transformed, Subject) and not (self.name in ['Compose', 'OneOf']):
             transformed.add_transform(
                 self,
                 parameters_dict=self.transform_params,
             )
->>>>>>> 50cd65df
 
         return transformed
-
-    def _store_params(self):
-        self.transform_params.update(self.__dict__.copy())
-        del self.transform_params['transform_params']
-        for key, value in self.transform_params.items():
-            if not is_jsonable(value):
-                self.transform_params[key] = value.__str__()
-
-    @abstractmethod
-    def apply_transform(self, subject: Subject):
-        raise NotImplementedError
 
     def _store_params(self):
         self.transform_params.update(self.__dict__.copy())
         if "transform_params" in self.transform_params:  # I do not know why si happen with parallelQueue
             del self.transform_params["transform_params"]
 
-        if "metrics" in self.transform_params:
+        if "metrics" in self.transform_params: #because it is handel separatly
             del self.transform_params["metrics"]
 
         for key, value in self.transform_params.items():
             if not is_jsonable(value):
                 self.transform_params[key] = value.__str__()
+
+    @abstractmethod
+    def apply_transform(self, subject: Subject):
+        raise NotImplementedError
 
     @staticmethod
     def to_range(n, around):
