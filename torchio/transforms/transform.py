--- conflicted
+++ resolved
@@ -12,12 +12,8 @@
 from .. import TypeData, DATA, AFFINE, TypeNumber
 from ..data.subject import Subject
 from ..data.image import Image, ScalarImage
-<<<<<<< HEAD
-from ..data.dataset import SubjectsDataset
-from ..utils import nib_to_sitk, sitk_to_nib, gen_seed, is_jsonable
-=======
-from ..utils import nib_to_sitk, sitk_to_nib, to_tuple
->>>>>>> 68b4e904
+from ..utils import nib_to_sitk, sitk_to_nib, to_tuple, gen_seed, is_jsonable
+
 from .interpolation import Interpolation
 
 
