--- conflicted
+++ resolved
@@ -1,11 +1,7 @@
 import copy
 from numbers import Number
-<<<<<<< HEAD
-from typing import Tuple, Optional, List, Union, Dict
-=======
 from typing import Tuple, Optional, Sequence, Union
 
->>>>>>> 6f80d12b
 import torch
 import numpy as np
 import SimpleITK as sitk
@@ -109,14 +105,9 @@
             default_pad_value: Union[str, float] = 'minimum',
             image_interpolation: str = 'linear',
             p: float = 1,
-<<<<<<< HEAD
-            keys: Optional[List[str]] = None,
-            metrics: Dict = None
-=======
             keys: Optional[Sequence[str]] = None,
->>>>>>> 6f80d12b
             ):
-        super().__init__(p=p, keys=keys, metrics=metrics)
+        super().__init__(p=p, keys=keys)
         self.isotropic = isotropic
         _parse_scales_isotropic(scales, isotropic)
         self.scales = self.parse_params(scales, 1, 'scales', min_constraint=0)
@@ -274,20 +265,6 @@
         rotation_params = np.array(self.degrees).copy()
         translation_params = np.array(self.translation).copy()
         subject.check_consistent_spatial_shape()
-<<<<<<< HEAD
-        scaling_params, rotation_params, translation_params = self.get_params(
-            self.scales,
-            self.degrees,
-            self.translation,
-            self.isotropic,
-        )
-        self.apply_scales = scaling_params
-        self.apply_rot = rotation_params
-        self.apply_trans = translation_params
-        self.volume_change = np.prod(scaling_params.numpy())
-
-=======
->>>>>>> 6f80d12b
         for image in self.get_images(subject):
             if image[TYPE] != INTENSITY:
                 interpolation = 'nearest'
