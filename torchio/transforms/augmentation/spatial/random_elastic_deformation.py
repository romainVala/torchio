--- conflicted
+++ resolved
@@ -1,11 +1,7 @@
 import warnings
 from numbers import Number
-<<<<<<< HEAD
-from typing import Tuple, Optional, Union, List, Dict
-=======
 from typing import Tuple, Optional, Union, Sequence
 
->>>>>>> 6f80d12b
 import torch
 import numpy as np
 import SimpleITK as sitk
@@ -122,14 +118,9 @@
             locked_borders: int = 2,
             image_interpolation: str = 'linear',
             p: float = 1,
-<<<<<<< HEAD
-            keys: Optional[List[str]] = None,
-            metrics: Dict = None
-=======
             keys: Optional[Sequence[str]] = None,
->>>>>>> 6f80d12b
             ):
-        super().__init__(p=p, keys=keys, metrics=metrics)
+        super().__init__(p=p, keys=keys)
         self._bspline_transformation = None
         self.num_control_points = to_tuple(num_control_points, length=3)
         _parse_num_control_points(self.num_control_points)
@@ -247,14 +238,6 @@
             warnings.warn(message, RuntimeWarning)
 
     def apply_transform(self, subject: Subject) -> Subject:
-<<<<<<< HEAD
-        #subject.check_consistent_spatial_shape()
-        bspline_params = self.get_params(
-            self.num_control_points,
-            self.max_displacement,
-            self.num_locked_borders,
-        )
-=======
         no_displacement = not any(self.max_displacement)
         if no_displacement:
             return subject
@@ -262,7 +245,6 @@
         control_points = self.control_points.copy()
         if self.invert_transform:
             control_points *= -1
->>>>>>> 6f80d12b
         for image in self.get_images(subject):
             if not isinstance(image, ScalarImage):
                 interpolation = 'nearest'
@@ -277,21 +259,6 @@
                 interpolation,
             )
         return subject
-
-    def apply_given_transform(self, sample: Subject, bspline_params) -> dict:
-        for image_dict in sample.get_images(intensity_only=False):
-            if image_dict[TYPE] == LABEL:
-                interpolation = Interpolation.NEAREST
-            else:
-                interpolation = self.interpolation
-            image_dict[DATA] = self.apply_bspline_transform(
-                image_dict[DATA],
-                image_dict[AFFINE],
-                bspline_params,
-                interpolation,
-            )
-        return sample
-
 
     def apply_bspline_transform(
             self,
