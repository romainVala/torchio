import warnings
from numbers import Number
from typing import Tuple, Optional, Union, List
import torch
import numpy as np
import SimpleITK as sitk
from ....data.subject import Subject
<<<<<<< HEAD
from ....utils import to_tuple
from ....torchio import INTENSITY, LABEL, DATA, AFFINE, TYPE
=======
from ....utils import to_tuple, nib_to_sitk
from ....torchio import INTENSITY, DATA, AFFINE, TYPE, TypeTripletInt
>>>>>>> be26d9be
from .. import Interpolation, get_sitk_interpolator
from ... import SpatialTransform
from .. import RandomTransform


SPLINE_ORDER = 3


class RandomElasticDeformation(RandomTransform, SpatialTransform):
    r"""Apply dense random elastic deformation.

    A random displacement is assigned to a coarse grid of control points around
    and inside the image. The displacement at each voxel is interpolated from
    the coarse grid using cubic B-splines.

    The `'Deformable Registration' <https://www.sciencedirect.com/topics/computer-science/deformable-registration>`_
    topic on ScienceDirect contains useful articles explaining interpolation of
    displacement fields using cubic B-splines.

    Args:
        num_control_points: Number of control points along each dimension of
            the coarse grid :math:`(n_x, n_y, n_z)`.
            If a single value :math:`n` is passed,
            then :math:`n_x = n_y = n_z = n`.
            Smaller numbers generate smoother deformations.
            The minimum number of control points is ``4`` as this transform
            uses cubic B-splines to interpolate displacement.
        max_displacement: Maximum displacement along each dimension at each
            control point :math:`(D_x, D_y, D_z)`.
            The displacement along dimension :math:`i` at each control point is
            :math:`d_i \sim \mathcal{U}(0, D_i)`.
            If a single value :math:`D` is passed,
            then :math:`D_x = D_y = D_z = D`.
            Note that the total maximum displacement would actually be
            :math:`D_{max} = \sqrt{D_x^2 + D_y^2 + D_z^2}`.
        locked_borders: If ``0``, all displacement vectors are kept.
            If ``1``, displacement of control points at the
            border of the coarse grid will also be set to ``0``.
            If ``2``, displacement of control points at the border of the image
            will also be set to ``0``.
        image_interpolation: See :ref:`Interpolation`.
            Note that this is the interpolation used to compute voxel
            intensities when resampling using the dense displacement field.
            The value of the dense displacement at each voxel is always
            interpolated with cubic B-splines from the values at the control
            points of the coarse grid.
        p: Probability that this transform will be applied.
        seed: See :py:class:`~torchio.transforms.augmentation.RandomTransform`.
        keys: See :py:class:`~torchio.transforms.Transform`.

    `This gist <https://gist.github.com/fepegar/b723d15de620cd2a3a4dbd71e491b59d>`_
    can also be used to better understand the meaning of the parameters.

    This is an example from the
    `3D Slicer registration FAQ <https://www.slicer.org/wiki/Documentation/4.10/FAQ/Registration#What.27s_the_BSpline_Grid_Size.3F>`_.

    .. image:: https://www.slicer.org/w/img_auth.php/6/6f/RegLib_BSplineGridModel.png
        :alt: B-spline example from 3D Slicer documentation

    To generate a similar grid of control points with TorchIO,
    the transform can be instantiated as follows::

        >>> from torchio import RandomElasticDeformation
        >>> transform = RandomElasticDeformation(
        ...     num_control_points=(7, 7, 7),  # or just 7
        ...     locked_borders=2,
        ... )

    Note that control points outside the image bounds are not showed in the
    example image (they would also be red as we set :py:attr:`locked_borders`
    to ``2``).

    .. warning:: Image folding may occur if the maximum displacement is larger
        than half the coarse grid spacing. The grid spacing can be computed
        using the image bounds in physical space [#]_ and the number of control
        points::

            >>> import numpy as np
            >>> import SimpleITK as sitk
            >>> image = sitk.ReadImage('my_image.nii.gz')
            >>> image.GetSize()
            (512, 512, 139)  # voxels
            >>> image.GetSpacing()
            (0.76, 0.76, 2.50)  # mm
            >>> bounds = np.array(image.GetSize()) * np.array(image.GetSpacing())
            array([390.0, 390.0, 347.5])  # mm
            >>> num_control_points = np.array((7, 7, 6))
            >>> grid_spacing = bounds / (num_control_points - 2)
            >>> grid_spacing
            array([78.0, 78.0, 86.9])  # mm
            >>> potential_folding = grid_spacing / 2
            >>> potential_folding
            array([39.0, 39.0, 43.4])  # mm

        Using a :py:attr:`max_displacement` larger than the computed
        :py:attr:`potential_folding` will raise a :py:class:`RuntimeWarning`.

        .. [#] Technically, :math:`2 \epsilon` should be added to the
            image bounds, where :math:`\epsilon = 2^{-3}` `according to ITK
            source code <https://github.com/InsightSoftwareConsortium/ITK/blob/633f84548311600845d54ab2463d3412194690a8/Modules/Core/Transform/include/itkBSplineTransformInitializer.hxx#L116-L138>`_.
    """

    def __init__(
            self,
            num_control_points: Union[int, Tuple[int, int, int]] = 7,
            max_displacement: Union[float, Tuple[float, float, float]] = 7.5,
            locked_borders: int = 2,
            image_interpolation: str = 'linear',
            p: float = 1,
            seed: Optional[int] = None,
<<<<<<< HEAD
            **kwargs
            ):
        super().__init__(p=p, seed=seed, **kwargs)
=======
            keys: Optional[List[str]] = None,
            ):
        super().__init__(p=p, seed=seed, keys=keys)
>>>>>>> be26d9be
        self._bspline_transformation = None
        self.num_control_points = to_tuple(num_control_points, length=3)
        self.parse_control_points(self.num_control_points)
        self.max_displacement = to_tuple(max_displacement, length=3)
        self.parse_max_displacement(self.max_displacement)
        self.num_locked_borders = locked_borders
        if locked_borders not in (0, 1, 2):
            raise ValueError('locked_borders must be 0, 1, or 2')
        if locked_borders == 2 and 4 in self.num_control_points:
            message = (
                'Setting locked_borders to 2 and using less than 5 control'
                'points results in an identity transform. Lock fewer borders'
                ' or use more control points.'
            )
            raise ValueError(message)
        self.interpolation = self.parse_interpolation(image_interpolation)

    @staticmethod
    def parse_control_points(
            num_control_points: TypeTripletInt,
            ) -> None:
        for axis, number in enumerate(num_control_points):
            if not isinstance(number, int) or number < 4:
                message = (
                    f'The number of control points for axis {axis} must be'
                    f' an integer greater than 3, not {number}'
                )
                raise ValueError(message)

    @staticmethod
    def parse_max_displacement(
            max_displacement: Tuple[float, float, float],
            ) -> None:
        for axis, number in enumerate(max_displacement):
            if not isinstance(number, Number) or number < 0:
                message = (
                    'The maximum displacement at each control point'
                    f' for axis {axis} must be'
                    f' a number greater or equal to 0, not {number}'
                )
                raise ValueError(message)

    @staticmethod
    def get_params(
            num_control_points: TypeTripletInt,
            max_displacement: Tuple[float, float, float],
            num_locked_borders: int,
            ) -> Tuple:
        grid_shape = num_control_points
        num_dimensions = 3
        coarse_field = torch.rand(*grid_shape, num_dimensions)  # [0, 1)
        coarse_field -= 0.5  # [-0.5, 0.5)
        coarse_field *= 2  # [-1, 1]
        for dimension in range(3):
            # [-max_displacement, max_displacement)
            coarse_field[..., dimension] *= max_displacement[dimension]

        # Set displacement to 0 at the borders
        for i in range(num_locked_borders):
            coarse_field[i, :] = 0
            coarse_field[-1 - i, :] = 0
            coarse_field[:, i] = 0
            coarse_field[:, -1 - i] = 0

        return coarse_field.numpy()

    @staticmethod
    def get_bspline_transform(
            image: sitk.Image,
            num_control_points: TypeTripletInt,
            coarse_field: np.ndarray,
            ) -> sitk.BSplineTransformInitializer:
        mesh_shape = [n - SPLINE_ORDER for n in num_control_points]
        bspline_transform = sitk.BSplineTransformInitializer(image, mesh_shape)
        parameters = coarse_field.flatten(order='F').tolist()
        bspline_transform.SetParameters(parameters)
        return bspline_transform

    @staticmethod
    def parse_free_form_transform(transform, max_displacement):
        """Issue a warning is possible folding is detected."""
        coefficient_images = transform.GetCoefficientImages()
        grid_spacing = coefficient_images[0].GetSpacing()
        conflicts = np.array(max_displacement) > np.array(grid_spacing) / 2
        if np.any(conflicts):
            where, = np.where(conflicts)
            message = (
                'The maximum displacement is larger than the coarse grid'
                f' spacing for dimensions: {where.tolist()}, so folding may'
                ' occur. Choose fewer control points or a smaller'
                ' maximum displacement'
            )
            warnings.warn(message, RuntimeWarning)

    def apply_transform(self, sample: Subject) -> dict:
        sample.check_consistent_spatial_shape()
        bspline_params = self.get_params(
            self.num_control_points,
            self.max_displacement,
            self.num_locked_borders,
        )
        for image in self.get_images(sample):
            if image[TYPE] != INTENSITY:
                interpolation = Interpolation.NEAREST
            else:
                interpolation = self.interpolation
            if image.is_2d():
                bspline_params[..., -1] = 0  # no displacement in IS axis
            image[DATA] = self.apply_bspline_transform(
                image[DATA],
                image[AFFINE],
                bspline_params,
                interpolation,
            )
        random_parameters_dict = {'coarse_grid': bspline_params}
        sample.add_transform(self, random_parameters_dict)
        return sample

    def apply_given_transform(self, sample: Subject, bspline_params) -> dict:
        for image_dict in sample.get_images(intensity_only=False):
            if image_dict[TYPE] == LABEL:
                interpolation = Interpolation.NEAREST
            else:
                interpolation = self.interpolation
            image_dict[DATA] = self.apply_bspline_transform(
                image_dict[DATA],
                image_dict[AFFINE],
                bspline_params,
                interpolation,
            )
        return sample


    def apply_bspline_transform(
            self,
            tensor: torch.Tensor,
            affine: np.ndarray,
            bspline_params: np.ndarray,
            interpolation: Interpolation,
            ) -> torch.Tensor:
        assert tensor.dim() == 4
        results = []
        for component in tensor:
            image = nib_to_sitk(component[np.newaxis], affine, force_3d=True)
            floating = reference = image
            bspline_transform = self.get_bspline_transform(
                image,
                self.num_control_points,
                bspline_params,
            )
            self.parse_free_form_transform(
                bspline_transform, self.max_displacement)
            resampler = sitk.ResampleImageFilter()
            resampler.SetReferenceImage(reference)
            resampler.SetTransform(bspline_transform)
            resampler.SetInterpolator(get_sitk_interpolator(interpolation))
            resampler.SetDefaultPixelValue(component.min().item())
            resampler.SetOutputPixelType(sitk.sitkFloat32)
            resampled = resampler.Execute(floating)
            result, _ = self.sitk_to_nib(resampled)
            results.append(torch.from_numpy(result))
        tensor = torch.cat(results)
        return tensor<|MERGE_RESOLUTION|>--- conflicted
+++ resolved
@@ -5,13 +5,8 @@
 import numpy as np
 import SimpleITK as sitk
 from ....data.subject import Subject
-<<<<<<< HEAD
-from ....utils import to_tuple
-from ....torchio import INTENSITY, LABEL, DATA, AFFINE, TYPE
-=======
 from ....utils import to_tuple, nib_to_sitk
 from ....torchio import INTENSITY, DATA, AFFINE, TYPE, TypeTripletInt
->>>>>>> be26d9be
 from .. import Interpolation, get_sitk_interpolator
 from ... import SpatialTransform
 from .. import RandomTransform
@@ -122,15 +117,9 @@
             image_interpolation: str = 'linear',
             p: float = 1,
             seed: Optional[int] = None,
-<<<<<<< HEAD
-            **kwargs
-            ):
-        super().__init__(p=p, seed=seed, **kwargs)
-=======
             keys: Optional[List[str]] = None,
             ):
         super().__init__(p=p, seed=seed, keys=keys)
->>>>>>> be26d9be
         self._bspline_transformation = None
         self.num_control_points = to_tuple(num_control_points, length=3)
         self.parse_control_points(self.num_control_points)
