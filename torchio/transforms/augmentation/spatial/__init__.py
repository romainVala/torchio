--- conflicted
+++ resolved
@@ -1,31 +1,17 @@
-<<<<<<< HEAD
-from .random_flip import RandomFlip
-from .random_affine import RandomAffine
-from .random_downsample import RandomDownsample
-from .random_elastic_deformation import RandomElasticDeformation
-from .random_affine_fft import RandomAffineFFT
-
-
-__all__ = [
-    RandomFlip,
-    RandomAffine,
-    RandomDownsample,
-    RandomElasticDeformation,
-    RandomAffineFFT,
-=======
 from .random_flip import RandomFlip, Flip
 from .random_affine import RandomAffine, Affine
 from .random_anisotropy import RandomAnisotropy
 from .random_elastic_deformation import RandomElasticDeformation, ElasticDeformation
+from .random_affine_fft import RandomAffineFFT
 
 
 __all__ = [
     'RandomFlip',
     'Flip',
     'RandomAffine',
+    'RandomAffineFFT',
     'Affine',
     'RandomAnisotropy',
     'RandomElasticDeformation',
     'ElasticDeformation',
->>>>>>> 6f80d12b
 ]