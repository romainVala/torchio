from typing import Union, Tuple, Optional, List, Dict
import torch
import numpy as np
from ....torchio import DATA
from ....data.subject import Subject
from ....utils import to_tuple
from ... import SpatialTransform
from .. import RandomTransform


class RandomFlip(RandomTransform, SpatialTransform):
    """Reverse the order of elements in an image along the given axes.

    Args:
        axes: Index or tuple of indices of the spatial dimensions along which
            the image might be flipped. If they are integers, they must be in
            ``(0, 1, 2)``. Anatomical labels may also be used, such as
            ``'Left'``, ``'Right'``, ``'Anterior'``, ``'Posterior'``,
            ``'Inferior'``, ``'Superior'``, ``'Height'`` and ``'Width'``,
            ``'AP'`` (antero-posterior), ``'lr'`` (lateral), ``'w'`` (width) or
            ``'i'`` (inferior). Only the first letter of the string will be
            used. If the image is 2D, ``'Height'`` and ``'Width'`` may be
            used.
        flip_probability: Probability that the image will be flipped. This is
            computed on a per-axis basis.
        p: Probability that this transform will be applied.
        seed: See :py:class:`~torchio.transforms.augmentation.RandomTransform`.
        keys: See :py:class:`~torchio.transforms.Transform`.

    Example:
        >>> import torchio as tio
        >>> fpg = tio.datasets.FPG()
        >>> flip = tio.RandomFlip(axes=('LR'))  # flip along lateral axis only

    .. tip:: It is handy to specify the axes as anatomical labels when the image
        orientation is not known.
    """

    def __init__(
            self,
            axes: Union[int, Tuple[int, ...]] = 0,
            flip_probability: float = 0.5,
            p: float = 1,
            keys: Optional[List[str]] = None,
            metrics: Dict = None
            ):
<<<<<<< HEAD
        super().__init__(p=p, keys=keys, metrics=metrics)
=======
        super().__init__(p=p, keys=keys)
>>>>>>> 50cd65df
        self.axes = self.parse_axes(axes)
        self.flip_probability = self.parse_probability(
            flip_probability,
        )

    def apply_transform(self, subject: Subject) -> Subject:
        axes = self.axes
        axes_to_flip_hot = self.get_params(self.flip_probability)
        if any(isinstance(n, str) for n in axes):
            subject.check_consistent_orientation()
            image = subject.get_first_image()
            axes = sorted(3 + image.axis_name_to_index(n) for n in axes)
        for i in range(3):
            if i not in axes:
                axes_to_flip_hot[i] = False
        random_parameters_dict = {'axes': axes_to_flip_hot}
        for image in self.get_images(subject):
            dims = []
            for dim, flip_this in enumerate(axes_to_flip_hot):
                if not flip_this:
                    continue
                actual_dim = dim + 1  # images are 4D
                dims.append(actual_dim)
            if dims:
                data = image.numpy()
                data = np.flip(data, axis=dims)
                data = data.copy()  # remove negative strides
                data = torch.from_numpy(data)
                image[DATA] = data
<<<<<<< HEAD
        #subject.add_transform(self, random_parameters_dict)
=======
>>>>>>> 50cd65df
        return subject

    @staticmethod
    def get_params(probability: float) -> List[bool]:
        return (probability > torch.rand(3)).tolist()

    @staticmethod
    def parse_axes(axes: Union[int, Tuple[int, ...]]):
        axes_tuple = to_tuple(axes)
        for axis in axes_tuple:
            is_int = isinstance(axis, int)
            is_string = isinstance(axis, str)
            if not is_string and not (is_int and axis in (0, 1, 2)):
                message = f'All axes must be 0, 1 or 2, but found "{axis}"'
                raise ValueError(message)
        return axes_tuple<|MERGE_RESOLUTION|>--- conflicted
+++ resolved
@@ -44,11 +44,7 @@
             keys: Optional[List[str]] = None,
             metrics: Dict = None
             ):
-<<<<<<< HEAD
         super().__init__(p=p, keys=keys, metrics=metrics)
-=======
-        super().__init__(p=p, keys=keys)
->>>>>>> 50cd65df
         self.axes = self.parse_axes(axes)
         self.flip_probability = self.parse_probability(
             flip_probability,
@@ -78,10 +74,6 @@
                 data = data.copy()  # remove negative strides
                 data = torch.from_numpy(data)
                 image[DATA] = data
-<<<<<<< HEAD
-        #subject.add_transform(self, random_parameters_dict)
-=======
->>>>>>> 50cd65df
         return subject
 
     @staticmethod
