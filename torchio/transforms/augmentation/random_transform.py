--- conflicted
+++ resolved
@@ -24,19 +24,10 @@
             self,
             p: float = 1,
             seed: Optional[int] = None,
-<<<<<<< HEAD
-            verbose: bool = False,
-            compare_to_original: bool =False,
-            metrics=None
-            ):
-
-        super().__init__(p=p, verbose=verbose, compare_to_original=compare_to_original,
-                         metrics=metrics)
-=======
+            metrics=None,
             keys: Optional[List[str]] = None,
             ):
-        super().__init__(p=p, keys=keys)
->>>>>>> be26d9be
+        super().__init__(p=p, keys=keys, metrics=metrics)
         self._seed = seed
 
     def __call__(self, sample: Subject):
