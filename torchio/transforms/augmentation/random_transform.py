"""
This is the docstring of random transform module
"""

from typing import Optional, Tuple, List

import torch
import numpy as np

from ...utils import gen_seed
from ... import TypeRangeFloat
from .. import Transform, TypeTransformInput


class RandomTransform(Transform):
    """Base class for stochastic augmentation transforms.

    Args:
        p: Probability that this transform will be applied.
        keys: See :py:class:`~torchio.transforms.Transform`.
    """
    def __init__(
            self,
            p: float = 1,
<<<<<<< HEAD
            metrics=None,
            keys: Optional[List[str]] = None,
            ):
        super().__init__(p=p, keys=keys, metrics=metrics)
=======
            keys: Optional[List[str]] = None,
            ):
        super().__init__(p=p, keys=keys)

    def __call__(
        self,
        data: TypeTransformInput,
        seed: int = None,
    ) -> TypeTransformInput:
        """Transform data and return a result of the same type.

        Args:
            data: Instance of :py:class:`~torchio.Subject`, 4D
                :py:class:`torch.Tensor` or 4D NumPy array with dimensions
                :math:`(C, W, H, D)`, where :math:`C` is the number of channels
                and :math:`W, H, D` are the spatial dimensions. If the input is
                a tensor, the affine matrix is an identity and a tensor will be
                also returned.
            seed: Seed for :py:mod:`torch` random number generator.
        """
        if not seed:
            seed = gen_seed()

        # Store the current rng_state to reset it after the execution
        torch_rng_state = torch.random.get_rng_state()
        torch.manual_seed(seed=seed)
        self.seed = seed

        transformed = super().__call__(data=data)

        torch.random.set_rng_state(torch_rng_state)
        return transformed
>>>>>>> 50cd65df

    def parse_degrees(
            self,
            degrees: TypeRangeFloat,
            ) -> Tuple[float, float]:
        return self.parse_range(degrees, 'degrees')

    def parse_translation(
            self,
            translation: TypeRangeFloat,
            ) -> Tuple[float, float]:
        return self.parse_range(translation, 'translation')

    @staticmethod
    def sample_uniform(a, b):
        return torch.FloatTensor(1).uniform_(a, b)

    def sample_uniform_sextet(self, params):
        results = []
        for (a, b) in zip(params[::2], params[1::2]):
            results.append(self.sample_uniform(a, b))
        return torch.Tensor(results)

    @staticmethod
    def fourier_transform(array: np.ndarray):
        transformed = np.fft.fftn(array)
        fshift = np.fft.fftshift(transformed)
        return fshift

    @staticmethod
    def inv_fourier_transform(fshift: np.ndarray):
        f_ishift = np.fft.ifftshift(fshift)
        img_back = np.fft.ifftn(f_ishift)
        return img_back<|MERGE_RESOLUTION|>--- conflicted
+++ resolved
@@ -22,15 +22,10 @@
     def __init__(
             self,
             p: float = 1,
-<<<<<<< HEAD
             metrics=None,
             keys: Optional[List[str]] = None,
             ):
         super().__init__(p=p, keys=keys, metrics=metrics)
-=======
-            keys: Optional[List[str]] = None,
-            ):
-        super().__init__(p=p, keys=keys)
 
     def __call__(
         self,
@@ -60,7 +55,6 @@
 
         torch.random.set_rng_state(torch_rng_state)
         return transformed
->>>>>>> 50cd65df
 
     def parse_degrees(
             self,
