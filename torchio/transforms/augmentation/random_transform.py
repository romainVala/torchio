--- conflicted
+++ resolved
@@ -23,10 +23,7 @@
             self,
             seed: Optional[int] = None,
             verbose: bool = False,
-<<<<<<< HEAD
-            save_parameters: bool = False, keep_original=False,
-=======
->>>>>>> 933ef758
+            keep_original=False,
             ):
         super().__init__(verbose=verbose, keep_original=keep_original)
         self._seed = seed
