from typing import Tuple, Optional, Union, List, Dict
import torch
import numpy as np
from ....torchio import DATA
from ....data.subject import Subject
from ... import IntensityTransform
from .. import RandomTransform


class RandomGhosting(RandomTransform, IntensityTransform):
    r"""Add random MRI ghosting artifact.

    Discrete "ghost" artifacts may occur along the phase-encode direction
    whenever the position or signal intensity of imaged structures within the
    field-of-view vary or move in a regular (periodic) fashion. Pulsatile flow
    of blood or CSF, cardiac motion, and respiratory motion are the most
    important patient-related causes of ghost artifacts in clinical MR imaging
    (from `mriquestions.com <http://mriquestions.com/why-discrete-ghosts.html>`_).

    Args:
        num_ghosts: Number of 'ghosts' :math:`n` in the image.
            If :py:attr:`num_ghosts` is a tuple :math:`(a, b)`, then
            :math:`n \sim \mathcal{U}(a, b) \cap \mathbb{N}`.
            If only one value :math:`d` is provided,
            :math:`n \sim \mathcal{U}(0, d) \cap \mathbb{N}`.
        axes: Axis along which the ghosts will be created. If
            :py:attr:`axes` is a tuple, the axis will be randomly chosen
            from the passed values. Anatomical labels may also be used (see
            :py:class:`~torchio.transforms.augmentation.RandomFlip`).
        intensity: Positive number representing the artifact strength
            :math:`s` with respect to the maximum of the :math:`k`-space.
            If ``0``, the ghosts will not be visible. If a tuple
            :math:`(a, b)` is provided then :math:`s \sim \mathcal{U}(a, b)`.
            If only one value :math:`d` is provided,
            :math:`s \sim \mathcal{U}(0, d)`.
        restore: Number between ``0`` and ``1`` indicating how much of the
            :math:`k`-space center should be restored after removing the planes
            that generate the artifact.
        p: Probability that this transform will be applied.
        seed: See :py:class:`~torchio.transforms.augmentation.RandomTransform`.
        keys: See :py:class:`~torchio.transforms.Transform`.

    .. note:: The execution time of this transform does not depend on the
        number of ghosts.

    .. warning:: Note that height and width of 2D images correspond to axes
        ``1`` and ``2`` respectively, as TorchIO images are generally considered
        to have 3 spatial dimensions.
    """
    def __init__(
            self,
            num_ghosts: Union[int, Tuple[int, int]] = (4, 10),
            axes: Union[int, Tuple[int, ...]] = (0, 1, 2),
            intensity: Union[float, Tuple[float, float]] = (0.5, 1),
            restore: float = 0.02,
            p: float = 1,
            keys: Optional[List[str]] = None,
            metrics: Dict = None
            ):
<<<<<<< HEAD
        super().__init__(p=p, keys=keys, metrics=metrics)
=======
        super().__init__(p=p, keys=keys)
>>>>>>> 50cd65df
        if not isinstance(axes, tuple):
            try:
                axes = tuple(axes)
            except TypeError:
                axes = (axes,)
        for axis in axes:
            if not isinstance(axis, str) and axis not in (0, 1, 2):
                raise ValueError(f'Axes must be in (0, 1, 2), not "{axes}"')
        self.axes = axes
        self.num_ghosts_range = self.parse_range(
            num_ghosts, 'num_ghosts', min_constraint=0, type_constraint=int)
        self.intensity_range = self.parse_range(
            intensity, 'intensity_range', min_constraint=0)
        self.restore = self.parse_restore(restore)

    @staticmethod
    def parse_restore(restore):
        if not isinstance(restore, float):
            raise TypeError(f'Restore must be a float, not {restore}')
        if not 0 <= restore <= 1:
            message = (
                f'Restore must be a number between 0 and 1, not {restore}')
            raise ValueError(message)
        return restore

    def apply_transform(self, subject: Subject) -> Subject:
        random_parameters_images_dict = {}
        if any(isinstance(n, str) for n in self.axes):
            subject.check_consistent_orientation()
        for image_name, image in self.get_images_dict(subject).items():
            transformed_tensors = []
            is_2d = image.is_2d()
            axes = [a for a in self.axes if a != 2] if is_2d else self.axes
            for channel_idx, tensor in enumerate(image[DATA]):
                params = self.get_params(
                    self.num_ghosts_range,
                    axes,
                    self.intensity_range,
                )
                num_ghosts_param, axis_param, intensity_param = params
                random_parameters_dict = {
                    'axis': axis_param,
                    'num_ghosts': num_ghosts_param,
                    'intensity': intensity_param,
                }
                key = f'{image_name}_channel_{channel_idx}'
                random_parameters_images_dict[key] = random_parameters_dict
                transformed_tensor = self.add_artifact(
                    tensor,
                    num_ghosts_param,
                    axis_param,
                    intensity_param,
                    self.restore,
                )
                transformed_tensors.append(transformed_tensor)
            image[DATA] = torch.stack(transformed_tensors)
<<<<<<< HEAD
        #subject.add_transform(self, random_parameters_images_dict)
=======
>>>>>>> 50cd65df
        return subject

    @staticmethod
    def get_params(
            num_ghosts_range: Tuple[int, int],
            axes: Tuple[int, ...],
            intensity_range: Tuple[float, float],
            ) -> Tuple:
        ng_min, ng_max = num_ghosts_range
        num_ghosts = torch.randint(ng_min, ng_max + 1, (1,)).item()
        axis = axes[torch.randint(0, len(axes), (1,))]
        intensity = torch.FloatTensor(1).uniform_(*intensity_range).item()
        return num_ghosts, axis, intensity

    def add_artifact(
            self,
            tensor: torch.Tensor,
            num_ghosts: int,
            axis: int,
            intensity: float,
            restore_center: float,
            ):
        if not num_ghosts or not intensity:
            return tensor

        array = tensor.numpy()
        spectrum = self.fourier_transform(array)

        shape = np.array(array.shape)
        ri, rj, rk = np.round(restore_center * shape).astype(np.uint16)
        mi, mj, mk = np.array(array.shape) // 2

        # Variable "planes" is the part of the spectrum that will be modified
        if axis == 0:
            planes = spectrum[::num_ghosts, :, :]
            restore = spectrum[mi, :, :].copy()
        elif axis == 1:
            planes = spectrum[:, ::num_ghosts, :]
            restore = spectrum[:, mj, :].copy()
        elif axis == 2:
            planes = spectrum[:, :, ::num_ghosts]
            restore = spectrum[:, :, mk].copy()

        # Multiply by 0 if intensity is 1
        planes *= 1 - intensity

        # Restore the center of k-space to avoid extreme artifacts
        if axis == 0:
            spectrum[mi, :, :] = restore
        elif axis == 1:
            spectrum[:, mj, :] = restore
        elif axis == 2:
            spectrum[:, :, mk] = restore

        array_ghosts = self.inv_fourier_transform(spectrum)
        array_ghosts = np.real(array_ghosts)
        return torch.from_numpy(array_ghosts)<|MERGE_RESOLUTION|>--- conflicted
+++ resolved
@@ -57,11 +57,7 @@
             keys: Optional[List[str]] = None,
             metrics: Dict = None
             ):
-<<<<<<< HEAD
         super().__init__(p=p, keys=keys, metrics=metrics)
-=======
-        super().__init__(p=p, keys=keys)
->>>>>>> 50cd65df
         if not isinstance(axes, tuple):
             try:
                 axes = tuple(axes)
@@ -118,10 +114,6 @@
                 )
                 transformed_tensors.append(transformed_tensor)
             image[DATA] = torch.stack(transformed_tensors)
-<<<<<<< HEAD
-        #subject.add_transform(self, random_parameters_images_dict)
-=======
->>>>>>> 50cd65df
         return subject
 
     @staticmethod
