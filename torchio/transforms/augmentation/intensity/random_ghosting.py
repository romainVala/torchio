--- conflicted
+++ resolved
@@ -55,11 +55,7 @@
             restore: float = 0.02,
             p: float = 1,
             seed: Optional[int] = None,
-<<<<<<< HEAD
-            **kwargs
-=======
             keys: Optional[List[str]] = None,
->>>>>>> be26d9be
             ):
         super().__init__(p=p, seed=seed, keys=keys)
         if not isinstance(axes, tuple):
