from typing import Tuple, Optional, Sequence, List

import torch

from ....utils import check_sequence
from ....data.subject import Subject
from ....typing import TypeData, TypeRangeFloat
from ....data.image import ScalarImage, LabelMap
from ... import IntensityTransform
from .. import RandomTransform


class RandomLabelsToImage(RandomTransform, IntensityTransform):
    r"""Randomly generate an image from a segmentation.

    Based on the work by Billot et al.: `A Learning Strategy for Contrast-agnostic MRI Segmentation`_
    and `Partial Volume Segmentation of Brain MRI Scans of any Resolution and Contrast`_.

    .. _A Learning Strategy for Contrast-agnostic MRI Segmentation: http://proceedings.mlr.press/v121/billot20a.html

    .. _Partial Volume Segmentation of Brain MRI Scans of any Resolution and Contrast: https://link.springer.com/chapter/10.1007/978-3-030-59728-3_18

    .. plot::

        import torch
        import torchio as tio
        torch.manual_seed(42)
        colin = tio.datasets.Colin27(2008)
        label_map = colin.cls
        colin.remove_image('t1')
        colin.remove_image('t2')
        colin.remove_image('pd')
        downsample = tio.Resample(1)
        blurring_transform = tio.RandomBlur(std=0.6)
        create_synthetic_image = tio.RandomLabelsToImage(
            image_key='synthetic',
            ignore_background=True,
        )
        transform = tio.Compose((
            downsample,
            create_synthetic_image,
            blurring_transform,
        ))
        colin_synth = transform(colin)
        colin_synth.plot()

    Args:
        label_key: String designating the label map in the subject
            that will be used to generate the new image.
        used_labels: Sequence of integers designating the labels used
            to generate the new image. If categorical encoding is used,
            :attr:`label_channels` refers to the values of the
            categorical encoding. If one hot encoding or partial-volume
            label maps are used, :attr:`label_channels` refers to the
            channels of the label maps.
            Default uses all labels. Missing voxels will be filled with zero
            or with voxels from an already existing volume,
            see :attr:`image_key`.
        image_key: String designating the key to which the new volume will be
            saved. If this key corresponds to an already existing volume,
            missing voxels will be filled with the corresponding values
            in the original volume.
        mean: Sequence of means for each label.
            For each value :math:`v`, if a tuple :math:`(a, b)` is
            provided then :math:`v \sim \mathcal{U}(a, b)`.
            If ``None``, :attr:`default_mean` range will be used for every
            label.
            If not ``None`` and :attr:`label_channels` is not ``None``,
            :attr:`mean` and :attr:`label_channels` must have the
            same length.
        std: Sequence of standard deviations for each label.
            For each value :math:`v`, if a tuple :math:`(a, b)` is
            provided then :math:`v \sim \mathcal{U}(a, b)`.
            If ``None``, :attr:`default_std` range will be used for every
            label.
            If not ``None`` and :attr:`label_channels` is not ``None``,
            :attr:`std` and :attr:`label_channels` must have the
            same length.
        default_mean: Default mean range.
        default_std: Default standard deviation range.
        discretize: If ``True``, partial-volume label maps will be discretized.
            Does not have any effects if not using partial-volume label maps.
            Discretization is done taking the class of the highest value per
            voxel in the different partial-volume label maps using
            :func:`torch.argmax()` on the channel dimension (i.e. 0).
        ignore_background: If ``True``, input voxels labeled as ``0`` will not
            be modified.
        **kwargs: See :class:`~torchio.transforms.Transform` for additional
            keyword arguments.

    .. tip:: It is recommended to blur the new images in order to simulate
        partial volume effects at the borders of the synthetic structures. See
        :class:`~torchio.transforms.augmentation.intensity.random_blur.RandomBlur`.

    Example:
        >>> import torchio as tio
        >>> subject = tio.datasets.ICBM2009CNonlinearSymmetric()
        >>> # Using the default parameters
        >>> transform = tio.RandomLabelsToImage(label_key='tissues')
        >>> # Using custom mean and std
        >>> transform = tio.RandomLabelsToImage(
        ...     label_key='tissues', mean=[0.33, 0.66, 1.], std=[0, 0, 0]
        ... )
        >>> # Discretizing the partial volume maps and blurring the result
        >>> simulation_transform = tio.RandomLabelsToImage(
        ...     label_key='tissues', mean=[0.33, 0.66, 1.], std=[0, 0, 0], discretize=True
        ... )
        >>> blurring_transform = tio.RandomBlur(std=0.3)
        >>> transform = tio.Compose([simulation_transform, blurring_transform])
        >>> transformed = transform(subject)  # subject has a new key 'image_from_labels' with the simulated image
        >>> # Filling holes of the simulated image with the original T1 image
        >>> rescale_transform = tio.RescaleIntensity(
        ...     out_min_max=(0, 1), percentiles=(1, 99))   # Rescale intensity before filling holes
        >>> simulation_transform = tio.RandomLabelsToImage(
        ...     label_key='tissues',
        ...     image_key='t1',
        ...     used_labels=[0, 1]
        ... )
        >>> transform = tio.Compose([rescale_transform, simulation_transform])
        >>> transformed = transform(subject)  # subject's key 't1' has been replaced with the simulated image

    .. seealso:: :class:`~torchio.transforms.preprocessing.label.remap_labels.RemapLabels`.

    """  # noqa: E501
    def __init__(
            self,
            label_key: Optional[str] = None,
            used_labels: Optional[Sequence[int]] = None,
            image_key: str = 'image_from_labels',
            mean: Optional[Sequence[TypeRangeFloat]] = None,
            std: Optional[Sequence[TypeRangeFloat]] = None,
            default_mean: TypeRangeFloat = (0.1, 0.9),
            default_std: TypeRangeFloat = (0.01, 0.1),
            discretize: bool = False,
<<<<<<< HEAD
            create_mask_index = None,
            create_mask_name = None,
=======
            ignore_background: bool = False,
>>>>>>> af0aab21
            **kwargs
            ):
        super().__init__(**kwargs)
        self.label_key = _parse_label_key(label_key)
        self.used_labels = _parse_used_labels(used_labels)
        self.mean, self.std = self.parse_mean_and_std(mean, std)
        self.default_mean = self.parse_gaussian_parameter(
            default_mean, 'default_mean')
        self.default_std = self.parse_gaussian_parameter(
            default_std,
            'default_std',
        )
        self.image_key = image_key
        self.discretize = discretize
<<<<<<< HEAD
        self.create_mask_index = create_mask_index
        self.create_mask_name = create_mask_name
=======
        self.ignore_background = ignore_background
>>>>>>> af0aab21

    def parse_mean_and_std(
            self,
            mean: Sequence[TypeRangeFloat],
            std: Sequence[TypeRangeFloat]
            ) -> Tuple[List[TypeRangeFloat], List[TypeRangeFloat]]:
        if mean is not None:
            mean = self.parse_gaussian_parameters(mean, 'mean')
        if std is not None:
            std = self.parse_gaussian_parameters(std, 'std')
        if mean is not None and std is not None:
            message = (
                'If both "mean" and "std" are defined they must have the same'
                'length'
            )
            assert len(mean) == len(std), message
        return mean, std

    def parse_gaussian_parameters(
            self,
            params: Sequence[TypeRangeFloat],
            name: str
            ) -> List[TypeRangeFloat]:
        check_sequence(params, name)
        params = [
            self.parse_gaussian_parameter(p, f'{name}[{i}]')
            for i, p in enumerate(params)
        ]
        if self.used_labels is not None:
            message = (
                f'If both "{name}" and "used_labels" are defined, '
                f'they must have the same length'
            )
            assert len(params) == len(self.used_labels), message
        return params

    @staticmethod
    def parse_gaussian_parameter(
            nums_range: TypeRangeFloat,
            name: str,
            ) -> Tuple[float, float]:
        if isinstance(nums_range, (int, float)):
            return nums_range, nums_range

        if len(nums_range) != 2:
            raise ValueError(
                f'If {name} is a sequence,'
                f' it must be of len 2, not {nums_range}')
        min_value, max_value = nums_range
        if min_value > max_value:
            raise ValueError(
                f'If {name} is a sequence, the second value must be'
                f' equal or greater than the first, not {nums_range}')
        return min_value, max_value

    def apply_transform(self, subject: Subject) -> Subject:
        if self.label_key is None:
            iterable = subject.get_images_dict(intensity_only=False).items()
            for name, image in iterable:
                if isinstance(image, LabelMap):
                    self.label_key = name
                    break
            else:
                message = f'No label maps found in subject: {subject}'
                raise RuntimeError(message)

        arguments = {
            'label_key': self.label_key,
            'mean': [],
            'std': [],
            'image_key': self.image_key,
            'used_labels': self.used_labels,
            'discretize': self.discretize,
<<<<<<< HEAD
            'create_mask_index': self.create_mask_index,
            'create_mask_name': self.create_mask_name
}
=======
            'ignore_background': self.ignore_background,
        }
>>>>>>> af0aab21

        label_map = subject[self.label_key].data

        # Find out if we face a partial-volume image or a label map.
        # One-hot-encoded label map is considered as a partial-volume image
        all_discrete = label_map.eq(label_map.float().round()).all()
        same_num_dims = label_map.squeeze().dim() < label_map.dim()
        is_discretized = all_discrete and same_num_dims

        if not is_discretized and self.discretize:
            # Take label with highest value in voxel
            max_label, label_map = label_map.max(dim=0, keepdim=True)
            # Remove values where all labels are 0 (i.e. missing labels)
            label_map[max_label == 0] = -1
            is_discretized = True

        if is_discretized:
            labels = label_map.unique().long().tolist()
            if -1 in labels:
                labels.remove(-1)
        else:
            labels = range(label_map.shape[0])

        # Raise error if mean and std are not defined for every label
        _check_mean_and_std_length(labels, self.mean, self.std)

        for label in labels:
            mean, std = self.get_params(label)
            arguments['mean'].append(mean)
            arguments['std'].append(std)

        transform = LabelsToImage(**self.add_include_exclude(arguments))
        transformed = transform(subject)
        return transformed

    def get_params(self, label: int) -> Tuple[float, float]:
        if self.mean is None:
            mean_range = self.default_mean
        else:
            mean_range = self.mean[label]
        if self.std is None:
            std_range = self.default_std
        else:
            std_range = self.std[label]
        mean = self.sample_uniform(*mean_range).item()
        std = self.sample_uniform(*std_range).item()
        return mean, std


class LabelsToImage(IntensityTransform):
    r"""Generate an image from a segmentation.

    Args:
        label_key: String designating the label map in the subject
            that will be used to generate the new image.
        used_labels: Sequence of integers designating the labels used
            to generate the new image. If categorical encoding is used,
            :attr:`label_channels` refers to the values of the
            categorical encoding. If one hot encoding or partial-volume
            label maps are used, :attr:`label_channels` refers to the
            channels of the label maps.
            Default uses all labels. Missing voxels will be filled with zero
            or with voxels from an already existing volume,
            see :attr:`image_key`.
        image_key: String designating the key to which the new volume will be
            saved. If this key corresponds to an already existing volume,
            missing voxels will be filled with the corresponding values
            in the original volume.
        mean: Sequence of means for each label.
            If not ``None`` and :attr:`label_channels` is not ``None``,
            :attr:`mean` and :attr:`label_channels` must have the
            same length.
        std: Sequence of standard deviations for each label.
            If not ``None`` and :attr:`label_channels` is not ``None``,
            :attr:`std` and :attr:`label_channels` must have the
            same length.
        discretize: If ``True``, partial-volume label maps will be discretized.
            Does not have any effects if not using partial-volume label maps.
            Discretization is done taking the class of the highest value per
            voxel in the different partial-volume label maps using
            :func:`torch.argmax()` on the channel dimension (i.e. 0).
        ignore_background: If ``True``, input voxels labeled as ``0`` will not
            be modified.
        **kwargs: See :class:`~torchio.transforms.Transform` for additional
            keyword arguments.

    .. note:: It is recommended to blur the new images to make the result more
        realistic. See
        :class:`~torchio.transforms.augmentation.RandomBlur`.
    """
    def __init__(
            self,
            label_key: str,
            mean: Optional[Sequence[float]],
            std: Optional[Sequence[float]],
            image_key: str = 'image_from_labels',
            used_labels: Optional[Sequence[int]] = None,
            ignore_background: bool = False,
            discretize: bool = False,
            create_mask_index=None,
            create_mask_name=None,
            **kwargs
            ):
        super().__init__(**kwargs)
        self.label_key = _parse_label_key(label_key)
        self.used_labels = _parse_used_labels(used_labels)
        self.mean, self.std = mean, std
        self.image_key = image_key
        self.ignore_background = ignore_background
        self.discretize = discretize
        self.create_mask_index = create_mask_index
        self.create_mask_name = create_mask_name
        self.args_names = (
            'label_key',
            'mean',
            'std',
            'image_key',
            'used_labels',
            'ignore_background',
            'discretize',
            'create_mask_index',
            'create_mask_name',
        )

    def apply_transform(self, subject: Subject) -> Subject:
        original_image = subject.get(self.image_key)

        label_map_image = subject[self.label_key]
        label_map = label_map_image.data
        affine = label_map_image.affine

        # Find out if we face a partial-volume image or a label map.
        # One-hot-encoded label map is considered as a partial-volume image
        all_discrete = label_map.eq(label_map.float().round()).all()
        same_num_dims = label_map.squeeze().dim() < label_map.dim()
        is_discretized = all_discrete and same_num_dims

        if not is_discretized and self.discretize:
            # Take label with highest value in voxel
            max_label, label_map = label_map.max(dim=0, keepdim=True)
            # Remove values where all labels are 0 (i.e. missing labels)
            label_map[max_label == 0] = -1
            is_discretized = True

        tissues = torch.zeros(1, *label_map_image.spatial_shape).float()
        if is_discretized:
            labels_in_image = label_map.unique().long().tolist()
            if -1 in labels_in_image:
                labels_in_image.remove(-1)
        else:
            labels_in_image = range(label_map.shape[0])

        # Raise error if mean and std are not defined for every label
        _check_mean_and_std_length(labels_in_image, self.mean, self.std)

        for i, label in enumerate(labels_in_image):
            if label == 0 and self.ignore_background:
                continue
            if self.used_labels is None or label in self.used_labels:
                mean = self.mean[i]
                std = self.std[i]
                if is_discretized:
                    mask = label_map == label
                else:
                    mask = label_map[label]
                tissues += self.generate_tissue(mask, mean, std)

            else:
                # Modify label map to easily compute background mask
                if is_discretized:
                    label_map[label_map == label] = -1
                else:
                    label_map[label] = 0

        final_image = ScalarImage(affine=affine, tensor=tissues)

        if original_image is not None:
            if is_discretized:
                bg_mask = label_map == -1
            else:
                bg_mask = label_map.sum(dim=0, keepdim=True) < 0.5
            final_image.data[bg_mask] = original_image.data[bg_mask].float()

        if self.create_mask_index is not None:
            #create a mask with the sum of the label
            new_mask = torch.zeros_like(tissues).float()
            for lab_idx, index in enumerate(self.create_mask_index):
                if index:
                    if is_discretized:
                        new_mask[label_map == lab_idx] = 1
                    else:
                        new_mask += label_map[lab_idx]
            mask_image = LabelMap(affine=affine, tensor=new_mask)
            subject.add_image(mask_image, self.create_mask_name)

        subject.add_image(final_image, self.image_key)
        return subject

    @staticmethod
    def generate_tissue(
            data: TypeData,
            mean: float,
            std: float,
            ) -> TypeData:
        # Create the simulated tissue using a gaussian random variable
        gaussian = torch.randn(data.shape) * std + mean
        return gaussian * data


def _parse_label_key(label_key: Optional[str]) -> Optional[str]:
    if label_key is not None and not isinstance(label_key, str):
        message = (
            f'"label_key" must be a string or None, not {type(label_key)}')
        raise TypeError(message)
    return label_key


def _parse_used_labels(used_labels: Sequence[int]) -> Sequence[int]:
    if used_labels is None:
        return None
    check_sequence(used_labels, 'used_labels')
    for e in used_labels:
        if not isinstance(e, int):
            message = (
                'Items in "used_labels" must be integers,'
                f' but some are not: {used_labels}'
            )
            raise ValueError(message)
    return used_labels


def _check_mean_and_std_length(
        labels: Sequence[int],
        means: Optional[Sequence[TypeRangeFloat]],
        stds: Optional[Sequence[TypeRangeFloat]],
        ) -> None:
    num_labels = len(labels)
    if means is not None:
        num_means = len(means)
        message = (
            '"mean" must define a value for each label but length of "mean"'
            f' is {num_means} while {num_labels} labels were found'
        )
        if num_means != num_labels:
            raise RuntimeError(message)
    if stds is not None:
        num_stds = len(stds)
        message = (
            '"std" must define a value for each label but length of "std"'
            f' is {num_stds} while {num_labels} labels were found'
        )
        if num_stds != num_labels:
            raise RuntimeError(message)<|MERGE_RESOLUTION|>--- conflicted
+++ resolved
@@ -132,12 +132,9 @@
             default_mean: TypeRangeFloat = (0.1, 0.9),
             default_std: TypeRangeFloat = (0.01, 0.1),
             discretize: bool = False,
-<<<<<<< HEAD
             create_mask_index = None,
             create_mask_name = None,
-=======
             ignore_background: bool = False,
->>>>>>> af0aab21
             **kwargs
             ):
         super().__init__(**kwargs)
@@ -152,12 +149,9 @@
         )
         self.image_key = image_key
         self.discretize = discretize
-<<<<<<< HEAD
         self.create_mask_index = create_mask_index
         self.create_mask_name = create_mask_name
-=======
         self.ignore_background = ignore_background
->>>>>>> af0aab21
 
     def parse_mean_and_std(
             self,
@@ -231,14 +225,10 @@
             'image_key': self.image_key,
             'used_labels': self.used_labels,
             'discretize': self.discretize,
-<<<<<<< HEAD
             'create_mask_index': self.create_mask_index,
-            'create_mask_name': self.create_mask_name
-}
-=======
+            'create_mask_name': self.create_mask_name,
             'ignore_background': self.ignore_background,
         }
->>>>>>> af0aab21
 
         label_map = subject[self.label_key].data
 
