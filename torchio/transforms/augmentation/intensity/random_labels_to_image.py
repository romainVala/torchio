<<<<<<< HEAD

from typing import Tuple, Optional, Sequence, List, Dict
=======
from typing import Tuple, Optional, Sequence, List
>>>>>>> fc63c3ed
import torch
from ....torchio import DATA, AFFINE, TypeData, TypeRangeFloat
from ....utils import check_sequence
from ....data.subject import Subject
from ....data.image import ScalarImage
from ... import IntensityTransform
from .. import RandomTransform


class RandomLabelsToImage(RandomTransform, IntensityTransform):
    r"""Generate an image from a segmentation.

    Based on the works by Billot et al.: `A Learning Strategy for
    Contrast-agnostic MRI Segmentation <https://arxiv.org/abs/2003.01995>`_
    and `Partial Volume Segmentation of Brain MRI Scans of any Resolution and
    Contrast <https://arxiv.org/abs/2004.10221>`_.

    Args:
        label_key: String designating the label map in the sample
            that will be used to generate the new image.
        used_labels: Sequence of integers designating the labels used
            to generate the new image. If categorical encoding is used,
            :py:attr:`label_channels` refers to the values of the
            categorical encoding. If one hot encoding or partial-volume
            label maps are used, :py:attr:`label_channels` refers to the
            channels of the label maps.
            Default uses all labels. Missing voxels will be filled with zero
            or with voxels from an already existing volume,
            see :py:attr:`image_key`.
        image_key: String designating the key to which the new volume will be
            saved. If this key corresponds to an already existing volume,
            missing voxels will be filled with the corresponding values
            in the original volume.
        mean: Sequence of means for each label.
            For each value :math:`v`, if a tuple :math:`(a, b)` is
            provided then :math:`v \sim \mathcal{U}(a, b)`.
            If None, :py:attr:`default_mean` range will be used for every label.
            If not None and :py:attr:`label_channels` is not None,
            :py:attr:`mean` and :py:attr:`label_channels` must have the
            same length.
        std: Sequence of standard deviations for each label.
            For each value :math:`v`, if a tuple :math:`(a, b)` is
            provided then :math:`v \sim \mathcal{U}(a, b)`.
            If None, :py:attr:`default_std` range will be used for every label.
            If not None and :py:attr:`label_channels` is not None,
            :py:attr:`std` and :py:attr:`label_channels` must have the
            same length.
        default_mean: Default mean range.
        default_std: Default standard deviation range.
        discretize: If ``True``, partial-volume label maps will be discretized.
            Does not have any effects if not using partial-volume label maps.
            Discretization is done taking the class of the highest value per
            voxel in the different partial-volume label maps using
            :py:func:`torch.argmax()` on the channel dimension (i.e. 0).
        p: Probability that this transform will be applied.
        seed: See :py:class:`~torchio.transforms.augmentation.RandomTransform`.
        keys: See :py:class:`~torchio.transforms.Transform`.

    .. note:: It is recommended to blur the new images to make the result more
        realistic. See
        :py:class:`~torchio.transforms.augmentation.RandomBlur`.

    Example:
        >>> import torchio
        >>> from torchio import RandomLabelsToImage, RescaleIntensity, RandomBlur, Compose
        >>> from torchio.datasets import ICBM2009CNonlinearSymmetric
        >>> sample = ICBM2009CNonlinearSymmetric()
        >>> # Using the default parameters
        >>> transform = RandomLabelsToImage(label_key='tissues')
        >>> # Using custom mean and std
        >>> transform = RandomLabelsToImage(
        ...     label_key='tissues', mean=[0.33, 0.66, 1.], std=[0, 0, 0]
        ... )
        >>> # Discretizing the partial volume maps and blurring the result
        >>> simulation_transform = RandomLabelsToImage(
        ...     label_key='tissues', mean=[0.33, 0.66, 1.], std=[0, 0, 0], discretize=True
        ... )
        >>> blurring_transform = RandomBlur(std=0.3)
        >>> transform = Compose([simulation_transform, blurring_transform])
        >>> transformed = transform(sample)  # sample has a new key 'image_from_labels' with the simulated image
        >>> # Filling holes of the simulated image with the original T1 image
        >>> rescale_transform = RescaleIntensity((0, 1), (1, 99))   # Rescale intensity before filling holes
        >>> simulation_transform = RandomLabelsToImage(
        ...     label_key='tissues',
        ...     image_key='t1',
        ...     used_labels=[0, 1]
        ... )
        >>> transform = Compose([rescale_transform, simulation_transform])
        >>> transformed = transform(sample)  # sample's key 't1' has been replaced with the simulated image
    """
    def __init__(
            self,
            label_key: str,
            used_labels: Optional[Sequence[int]] = None,
            image_key: str = 'image_from_labels',
            mean: Optional[Sequence[TypeRangeFloat]] = None,
            std: Optional[Sequence[TypeRangeFloat]] = None,
            default_mean: TypeRangeFloat = (0.1, 0.9),
            default_std: TypeRangeFloat = (0.01, 0.1),
            discretize: bool = False,
            p: float = 1,
            keys: Optional[List[str]] = None,
            metrics: Dict = None
            ):
        super().__init__(p=p, keys=keys, metrics=metrics)
        self.label_key = self.parse_label_key(label_key)
        self.used_labels = self.parse_used_labels(used_labels)
        self.mean, self.std = self.parse_mean_and_std(mean, std)
        self.default_mean = self.parse_gaussian_param(
            default_mean, 'default_mean')
        self.default_std = self.parse_gaussian_param(default_std, 'default_std')
        self.image_key = image_key
        self.discretize = discretize

    @staticmethod
    def parse_label_key(label_key: str) -> str:
        if not isinstance(label_key, str):
            message = f'"label_key" must be a string, not {type(label_key)}'
            raise TypeError(message)
        return label_key

    @staticmethod
    def parse_used_labels(used_labels: Sequence[int]) -> Sequence[int]:
        if used_labels is None:
            return None
        check_sequence(used_labels, 'used_labels')
        for e in used_labels:
            if not isinstance(e, int):
                message = (
                    'Items in "used_labels" must be integers,'
                    f' but some are not: {used_labels}'
                )
                raise ValueError(message)
        return used_labels

    def parse_mean_and_std(
            self,
            mean: Sequence[TypeRangeFloat],
            std: Sequence[TypeRangeFloat]
            ) -> (List[TypeRangeFloat], List[TypeRangeFloat]):
        if mean is not None:
            mean = self.parse_gaussian_params(mean, 'mean')
        if std is not None:
            std = self.parse_gaussian_params(std, 'std')
        if mean is not None and std is not None:
            message = (
                'If both "mean" and "std" are defined they must have the same'
                'length'
            )
            assert len(mean) == len(std), message
        return mean, std

    def parse_gaussian_params(
            self,
            params: Sequence[TypeRangeFloat],
            name: str
            ) -> List[TypeRangeFloat]:
        check_sequence(params, name)
        params = [
            self.parse_gaussian_param(p, f'{name}[{i}]')
            for i, p in enumerate(params)
        ]
        if self.used_labels is not None:
            message = (
                f'If both "{name}" and "used_labels" are defined, '
                f'they must have the same length'
            )
            assert len(params) == len(self.used_labels), message
        return params

    @staticmethod
    def parse_gaussian_param(
            nums_range: TypeRangeFloat,
            name: str,
            ) -> Tuple[float, float]:
        if isinstance(nums_range, (int, float)):
            return nums_range, nums_range

        if len(nums_range) != 2:
            raise ValueError(
                f'If {name} is a sequence,'
                f' it must be of len 2, not {nums_range}')
        min_value, max_value = nums_range
        if min_value > max_value:
            raise ValueError(
                f'If {name} is a sequence, the second value must be'
                f' equal or greater than the first, not {nums_range}')
        return min_value, max_value

    def apply_transform(self, sample: Subject) -> dict:
        random_parameters_images_dict = {'mean': [], 'std': []}
        original_image = sample.get(self.image_key)

        label_map = sample[self.label_key][DATA]
        affine = sample[self.label_key][AFFINE]

        spatial_shape = label_map.shape[1:]

        # Find out if we face a partial-volume image or a label map.
        # One-hot-encoded label map is considered as a partial-volume image
        all_discrete = label_map.eq(label_map.round()).all()
        same_num_dims = label_map.squeeze().dim() < label_map.dim()
        is_discretized = all_discrete and same_num_dims

        if not is_discretized and self.discretize:
            # Take label with highest value in voxel
            max_label, label_map = label_map.max(dim=0, keepdim=True)
            # Remove values where all labels are 0 (i.e. missing labels)
            label_map[max_label == 0] = -1
            is_discretized = True

        tissues = torch.zeros(1, *spatial_shape).float()
        if is_discretized:
            labels = label_map.unique().long().tolist()
            if -1 in labels:
                labels.remove(-1)
        else:
            labels = range(label_map.shape[0])

        # Raise error if mean and std are not defined for every label
        self.check_mean_and_std_length(labels)

        for label in labels:
            if self.used_labels is None or label in self.used_labels:
                mean, std = self.get_params(label)
                if is_discretized:
                    mask = label_map == label
                else:
                    mask = label_map[label]
                tissues += self.generate_tissue(mask, mean, std)

                random_parameters_images_dict['mean'].append(mean)
                random_parameters_images_dict['std'].append(std)
            else:
                # Modify label map to easily compute background mask
                if is_discretized:
                    label_map[label_map == label] = -1
                else:
                    label_map[label] = 0

        final_image = ScalarImage(affine=affine, tensor=tissues)

        if original_image is not None:
            if is_discretized:
                bg_mask = label_map == -1
            else:
                bg_mask = label_map.sum(dim=0, keepdim=True) < 0.5
            final_image[DATA][bg_mask] = original_image[DATA][bg_mask]

        sample.add_image(final_image, self.image_key)
        self.random_parameters_images_dict = random_parameters_images_dict
        #sample.add_transform(self, random_parameters_images_dict)
        return sample

    def check_mean_and_std_length(self, labels: Sequence):
        if self.mean is not None:
            message = (
                '"mean" must define a value for each label but length of "mean"'
                f' is {len(self.mean)} while {len(labels)} labels were found'
            )
            assert len(self.mean) == len(labels), message
        if self.std is not None:
            message = (
                '"std" must define a value for each label but length of "std"'
                f' is {len(self.std)} while {len(labels)} labels were found'
            )
            assert len(self.std) == len(labels), message

    def get_params(
            self,
            label: int
            ) -> Tuple[float, float]:
        if self.mean is not None:
            mean_range = self.mean[label]
        else:
            mean_range = self.default_mean
        if self.std is not None:
            std_range = self.std[label]
        else:
            std_range = self.default_std

        mean = torch.FloatTensor(1).uniform_(*mean_range).item()
        std = torch.FloatTensor(1).uniform_(*std_range).item()
        return mean, std

    @staticmethod
    def generate_tissue(
            data: TypeData,
            mean: float,
            std: float,
            ) -> TypeData:
        # Create the simulated tissue using a gaussian random variable
        data_shape = data.shape
        gaussian = torch.randn(data_shape) * std + mean
        return gaussian * data<|MERGE_RESOLUTION|>--- conflicted
+++ resolved
@@ -1,9 +1,4 @@
-<<<<<<< HEAD
-
 from typing import Tuple, Optional, Sequence, List, Dict
-=======
-from typing import Tuple, Optional, Sequence, List
->>>>>>> fc63c3ed
 import torch
 from ....torchio import DATA, AFFINE, TypeData, TypeRangeFloat
 from ....utils import check_sequence
