<<<<<<< HEAD
from typing import Tuple, Optional, Sequence, List, Dict
=======
from typing import Tuple, Optional, Sequence, List

>>>>>>> 6f80d12b
import torch

from ....torchio import DATA, TypeData, TypeRangeFloat
from ....utils import check_sequence
from ....data.subject import Subject
from ....data.image import ScalarImage, LabelMap
from ... import IntensityTransform
from .. import RandomTransform


class RandomLabelsToImage(RandomTransform, IntensityTransform):
    r"""Randomly generate an image from a segmentation.

    Based on the works by Billot et al.: `A Learning Strategy for
    Contrast-agnostic MRI
    Segmentation <http://proceedings.mlr.press/v121/billot20a.html>`_
    and `Partial Volume Segmentation of Brain MRI Scans of any Resolution and
    Contrast <https://link.springer.com/chapter/10.1007/978-3-030-59728-3_18>`_.

    Args:
        label_key: String designating the label map in the subject
            that will be used to generate the new image.
        used_labels: Sequence of integers designating the labels used
            to generate the new image. If categorical encoding is used,
            :attr:`label_channels` refers to the values of the
            categorical encoding. If one hot encoding or partial-volume
            label maps are used, :attr:`label_channels` refers to the
            channels of the label maps.
            Default uses all labels. Missing voxels will be filled with zero
            or with voxels from an already existing volume,
            see :attr:`image_key`.
        image_key: String designating the key to which the new volume will be
            saved. If this key corresponds to an already existing volume,
            missing voxels will be filled with the corresponding values
            in the original volume.
        mean: Sequence of means for each label.
            For each value :math:`v`, if a tuple :math:`(a, b)` is
            provided then :math:`v \sim \mathcal{U}(a, b)`.
            If ``None``, :attr:`default_mean` range will be used for every
            label.
            If not ``None`` and :attr:`label_channels` is not ``None``,
            :attr:`mean` and :attr:`label_channels` must have the
            same length.
        std: Sequence of standard deviations for each label.
            For each value :math:`v`, if a tuple :math:`(a, b)` is
            provided then :math:`v \sim \mathcal{U}(a, b)`.
            If ``None``, :attr:`default_std` range will be used for every
            label.
            If not ``None`` and :attr:`label_channels` is not ``None``,
            :attr:`std` and :attr:`label_channels` must have the
            same length.
        default_mean: Default mean range.
        default_std: Default standard deviation range.
        discretize: If ``True``, partial-volume label maps will be discretized.
            Does not have any effects if not using partial-volume label maps.
            Discretization is done taking the class of the highest value per
            voxel in the different partial-volume label maps using
            :func:`torch.argmax()` on the channel dimension (i.e. 0).
        p: Probability that this transform will be applied.
        keys: See :class:`~torchio.transforms.Transform`.

    .. note:: It is recommended to blur the new images to make the result more
        realistic. See
        :class:`~torchio.transforms.augmentation.RandomBlur`.

    Example:
        >>> import torchio as tio
        >>> subject = tio.datasets.ICBM2009CNonlinearSymmetric()
        >>> # Using the default parameters
        >>> transform = tio.RandomLabelsToImage(label_key='tissues')
        >>> # Using custom mean and std
        >>> transform = tio.RandomLabelsToImage(
        ...     label_key='tissues', mean=[0.33, 0.66, 1.], std=[0, 0, 0]
        ... )
        >>> # Discretizing the partial volume maps and blurring the result
        >>> simulation_transform = tio.RandomLabelsToImage(
        ...     label_key='tissues', mean=[0.33, 0.66, 1.], std=[0, 0, 0], discretize=True
        ... )
        >>> blurring_transform = tio.RandomBlur(std=0.3)
        >>> transform = tio.Compose([simulation_transform, blurring_transform])
        >>> transformed = transform(subject)  # subject has a new key 'image_from_labels' with the simulated image
        >>> # Filling holes of the simulated image with the original T1 image
        >>> rescale_transform = tio.RescaleIntensity((0, 1), (1, 99))   # Rescale intensity before filling holes
        >>> simulation_transform = tio.RandomLabelsToImage(
        ...     label_key='tissues',
        ...     image_key='t1',
        ...     used_labels=[0, 1]
        ... )
        >>> transform = tio.Compose([rescale_transform, simulation_transform])
        >>> transformed = transform(subject)  # subject's key 't1' has been replaced with the simulated image
    """
    def __init__(
            self,
            label_key: Optional[str] = None,
            used_labels: Optional[Sequence[int]] = None,
            image_key: str = 'image_from_labels',
            mean: Optional[Sequence[TypeRangeFloat]] = None,
            std: Optional[Sequence[TypeRangeFloat]] = None,
            default_mean: TypeRangeFloat = (0.1, 0.9),
            default_std: TypeRangeFloat = (0.01, 0.1),
            discretize: bool = False,
            create_mask_index = None,
            create_mask_name = None,
            p: float = 1,
<<<<<<< HEAD
            keys: Optional[List[str]] = None,
            metrics: Dict = None
            ):
        super().__init__(p=p, keys=keys, metrics=metrics)
        self.label_key = self.parse_label_key(label_key)
        self.used_labels = self.parse_used_labels(used_labels)
=======
            keys: Optional[Sequence[str]] = None,
            ):
        super().__init__(p=p, keys=keys)
        self.label_key = _parse_label_key(label_key)
        self.used_labels = _parse_used_labels(used_labels)
>>>>>>> 6f80d12b
        self.mean, self.std = self.parse_mean_and_std(mean, std)
        self.default_mean = self.parse_gaussian_parameter(
            default_mean, 'default_mean')
        self.default_std = self.parse_gaussian_parameter(default_std, 'default_std')
        self.image_key = image_key
        self.discretize = discretize
        self.create_mask_index = create_mask_index
        self.create_mask_name = create_mask_name

    def parse_mean_and_std(
            self,
            mean: Sequence[TypeRangeFloat],
            std: Sequence[TypeRangeFloat]
            ) -> (List[TypeRangeFloat], List[TypeRangeFloat]):
        if mean is not None:
            mean = self.parse_gaussian_parameters(mean, 'mean')
        if std is not None:
            std = self.parse_gaussian_parameters(std, 'std')
        if mean is not None and std is not None:
            message = (
                'If both "mean" and "std" are defined they must have the same'
                'length'
            )
            assert len(mean) == len(std), message
        return mean, std

    def parse_gaussian_parameters(
            self,
            params: Sequence[TypeRangeFloat],
            name: str
            ) -> List[TypeRangeFloat]:
        check_sequence(params, name)
        params = [
            self.parse_gaussian_parameter(p, f'{name}[{i}]')
            for i, p in enumerate(params)
        ]
        if self.used_labels is not None:
            message = (
                f'If both "{name}" and "used_labels" are defined, '
                f'they must have the same length'
            )
            assert len(params) == len(self.used_labels), message
        return params

    @staticmethod
    def parse_gaussian_parameter(
            nums_range: TypeRangeFloat,
            name: str,
            ) -> Tuple[float, float]:
        if isinstance(nums_range, (int, float)):
            return nums_range, nums_range

        if len(nums_range) != 2:
            raise ValueError(
                f'If {name} is a sequence,'
                f' it must be of len 2, not {nums_range}')
        min_value, max_value = nums_range
        if min_value > max_value:
            raise ValueError(
                f'If {name} is a sequence, the second value must be'
                f' equal or greater than the first, not {nums_range}')
        return min_value, max_value

    def apply_transform(self, subject: Subject) -> Subject:
        if self.label_key is None:
            iterable = subject.get_images_dict(intensity_only=False).items()
            for name, image in iterable:
                if isinstance(image, LabelMap):
                    self.label_key = name
                    break
            else:
                raise RuntimeError(f'No label maps found in subject: {subject}')

        arguments = dict(
            label_key=self.label_key,
            mean=[],
            std=[],
            image_key=self.image_key,
            used_labels=self.used_labels,
            discretize=self.discretize,
        )

        label_map = subject[self.label_key][DATA]

        # Find out if we face a partial-volume image or a label map.
        # One-hot-encoded label map is considered as a partial-volume image
        all_discrete = label_map.eq(label_map.round()).all()
        same_num_dims = label_map.squeeze().dim() < label_map.dim()
        is_discretized = all_discrete and same_num_dims

        if not is_discretized and self.discretize:
            # Take label with highest value in voxel
            max_label, label_map = label_map.max(dim=0, keepdim=True)
            # Remove values where all labels are 0 (i.e. missing labels)
            label_map[max_label == 0] = -1
            is_discretized = True

        if is_discretized:
            labels = label_map.unique().long().tolist()
            if -1 in labels:
                labels.remove(-1)
        else:
            labels = range(label_map.shape[0])

        # Raise error if mean and std are not defined for every label
        _check_mean_and_std_length(labels, self.mean, self.std)

        for label in labels:
            mean, std = self.get_params(label)
            arguments['mean'].append(mean)
            arguments['std'].append(std)

        transform = LabelsToImage(**arguments)
        transformed = transform(subject)
        return transformed

    def get_params(self, label: int) -> Tuple[float, float]:
        if self.mean is None:
            mean_range = self.default_mean
        else:
            mean_range = self.mean[label]
        if self.std is None:
            std_range = self.default_std
        else:
            std_range = self.std[label]
        mean = self.sample_uniform(*mean_range).item()
        std = self.sample_uniform(*std_range).item()
        return mean, std


class LabelsToImage(IntensityTransform):
    r"""Generate an image from a segmentation.

    Args:
        label_key: String designating the label map in the subject
            that will be used to generate the new image.
        used_labels: Sequence of integers designating the labels used
            to generate the new image. If categorical encoding is used,
            :attr:`label_channels` refers to the values of the
            categorical encoding. If one hot encoding or partial-volume
            label maps are used, :attr:`label_channels` refers to the
            channels of the label maps.
            Default uses all labels. Missing voxels will be filled with zero
            or with voxels from an already existing volume,
            see :attr:`image_key`.
        image_key: String designating the key to which the new volume will be
            saved. If this key corresponds to an already existing volume,
            missing voxels will be filled with the corresponding values
            in the original volume.
        mean: Sequence of means for each label.
            If not ``None`` and :attr:`label_channels` is not ``None``,
            :attr:`mean` and :attr:`label_channels` must have the
            same length.
        std: Sequence of standard deviations for each label.
            If not ``None`` and :attr:`label_channels` is not ``None``,
            :attr:`std` and :attr:`label_channels` must have the
            same length.
        discretize: If ``True``, partial-volume label maps will be discretized.
            Does not have any effects if not using partial-volume label maps.
            Discretization is done taking the class of the highest value per
            voxel in the different partial-volume label maps using
            :func:`torch.argmax()` on the channel dimension (i.e. 0).
        seed: Seed for the random number generator.
        keys: See :class:`~torchio.transforms.Transform`.

    .. note:: It is recommended to blur the new images to make the result more
        realistic. See
        :class:`~torchio.transforms.augmentation.RandomBlur`.
    """
    def __init__(
            self,
            label_key: str,
            mean: Optional[Sequence[float]],
            std: Optional[Sequence[float]],
            image_key: str = 'image_from_labels',
            used_labels: Optional[Sequence[int]] = None,
            discretize: bool = False,
            keys: Optional[List[str]] = None,
            ):
        super().__init__(keys=keys)
        self.label_key = _parse_label_key(label_key)
        self.used_labels = _parse_used_labels(used_labels)
        self.mean, self.std = mean, std
        self.image_key = image_key
        self.discretize = discretize
        self.args_names = (
            'label_key',
            'mean',
            'std',
            'image_key',
            'used_labels',
            'discretize',
        )

    def apply_transform(self, subject: Subject) -> Subject:
        original_image = subject.get(self.image_key)

        label_map_image = subject[self.label_key]
        label_map = label_map_image.data
        affine = label_map_image.affine

        # Find out if we face a partial-volume image or a label map.
        # One-hot-encoded label map is considered as a partial-volume image
        all_discrete = label_map.eq(label_map.round()).all()
        same_num_dims = label_map.squeeze().dim() < label_map.dim()
        is_discretized = all_discrete and same_num_dims

        if not is_discretized and self.discretize:
            # Take label with highest value in voxel
            max_label, label_map = label_map.max(dim=0, keepdim=True)
            # Remove values where all labels are 0 (i.e. missing labels)
            label_map[max_label == 0] = -1
            is_discretized = True

        tissues = torch.zeros(1, *label_map_image.spatial_shape).float()
        if is_discretized:
            labels = label_map.unique().long().tolist()
            if -1 in labels:
                labels.remove(-1)
        else:
            labels = range(label_map.shape[0])

        # Raise error if mean and std are not defined for every label
        _check_mean_and_std_length(labels, self.mean, self.std)

        for i, label in enumerate(labels):
            if self.used_labels is None or label in self.used_labels:
                mean = self.mean[i]
                std = self.std[i]
                if is_discretized:
                    mask = label_map == label
                else:
                    mask = label_map[label]
                tissues += self.generate_tissue(mask, mean, std)

            else:
                # Modify label map to easily compute background mask
                if is_discretized:
                    label_map[label_map == label] = -1
                else:
                    label_map[label] = 0

        final_image = ScalarImage(affine=affine, tensor=tissues)

        if original_image is not None:
            if is_discretized:
                bg_mask = label_map == -1
            else:
                bg_mask = label_map.sum(dim=0, keepdim=True) < 0.5
            final_image[DATA][bg_mask] = original_image[DATA][bg_mask]

        if self.create_mask_index is not None:
            #create a mask with the sum of the label
            new_mask = torch.zeros(1, *spatial_shape).float()
            for lab_idx, index in enumerate(self.create_mask_index):
                if index:
                    new_mask += label_map[lab_idx]
            mask_image = LabelMap(affine=affine, tensor=new_mask)
            subject.add_image(mask_image, self.create_mask_name)

        subject.add_image(final_image, self.image_key)
        self.random_parameters_images_dict = random_parameters_images_dict
        return subject

    @staticmethod
    def generate_tissue(
            data: TypeData,
            mean: float,
            std: float,
            ) -> TypeData:
        # Create the simulated tissue using a gaussian random variable
        data_shape = data.shape
        gaussian = torch.randn(data_shape) * std + mean
        return gaussian * data


def _parse_label_key(label_key: Optional[str]) -> Optional[str]:
    if label_key is not None and not isinstance(label_key, str):
        message = f'"label_key" must be a string or None, not {type(label_key)}'
        raise TypeError(message)
    return label_key


def _parse_used_labels(used_labels: Sequence[int]) -> Sequence[int]:
    if used_labels is None:
        return None
    check_sequence(used_labels, 'used_labels')
    for e in used_labels:
        if not isinstance(e, int):
            message = (
                'Items in "used_labels" must be integers,'
                f' but some are not: {used_labels}'
            )
            raise ValueError(message)
    return used_labels


def _check_mean_and_std_length(
        labels: Sequence[int],
        means: Optional[Sequence[TypeRangeFloat]],
        stds: Optional[Sequence[TypeRangeFloat]],
        ) -> None:
    num_labels = len(labels)
    if means is not None:
        num_means = len(means)
        message = (
            '"mean" must define a value for each label but length of "mean"'
            f' is {num_means} while {num_labels} labels were found'
        )
        if num_means != num_labels:
            raise RuntimeError(message)
    if stds is not None:
        num_stds = len(stds)
        message = (
            '"std" must define a value for each label but length of "std"'
            f' is {num_stds} while {num_labels} labels were found'
        )
        if num_stds != num_labels:
            raise RuntimeError(message)<|MERGE_RESOLUTION|>--- conflicted
+++ resolved
@@ -1,9 +1,5 @@
-<<<<<<< HEAD
-from typing import Tuple, Optional, Sequence, List, Dict
-=======
 from typing import Tuple, Optional, Sequence, List
 
->>>>>>> 6f80d12b
 import torch
 
 from ....torchio import DATA, TypeData, TypeRangeFloat
@@ -105,31 +101,18 @@
             default_mean: TypeRangeFloat = (0.1, 0.9),
             default_std: TypeRangeFloat = (0.01, 0.1),
             discretize: bool = False,
-            create_mask_index = None,
-            create_mask_name = None,
             p: float = 1,
-<<<<<<< HEAD
-            keys: Optional[List[str]] = None,
-            metrics: Dict = None
-            ):
-        super().__init__(p=p, keys=keys, metrics=metrics)
-        self.label_key = self.parse_label_key(label_key)
-        self.used_labels = self.parse_used_labels(used_labels)
-=======
             keys: Optional[Sequence[str]] = None,
             ):
         super().__init__(p=p, keys=keys)
         self.label_key = _parse_label_key(label_key)
         self.used_labels = _parse_used_labels(used_labels)
->>>>>>> 6f80d12b
         self.mean, self.std = self.parse_mean_and_std(mean, std)
         self.default_mean = self.parse_gaussian_parameter(
             default_mean, 'default_mean')
         self.default_std = self.parse_gaussian_parameter(default_std, 'default_std')
         self.image_key = image_key
         self.discretize = discretize
-        self.create_mask_index = create_mask_index
-        self.create_mask_name = create_mask_name
 
     def parse_mean_and_std(
             self,
@@ -373,17 +356,7 @@
                 bg_mask = label_map.sum(dim=0, keepdim=True) < 0.5
             final_image[DATA][bg_mask] = original_image[DATA][bg_mask]
 
-        if self.create_mask_index is not None:
-            #create a mask with the sum of the label
-            new_mask = torch.zeros(1, *spatial_shape).float()
-            for lab_idx, index in enumerate(self.create_mask_index):
-                if index:
-                    new_mask += label_map[lab_idx]
-            mask_image = LabelMap(affine=affine, tensor=new_mask)
-            subject.add_image(mask_image, self.create_mask_name)
-
         subject.add_image(final_image, self.image_key)
-        self.random_parameters_images_dict = random_parameters_images_dict
         return subject
 
     @staticmethod
