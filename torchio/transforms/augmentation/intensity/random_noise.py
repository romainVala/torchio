--- conflicted
+++ resolved
@@ -1,10 +1,5 @@
 from collections import defaultdict
-<<<<<<< HEAD
-from typing import Tuple, Optional, Union, Dict, Sequence
-=======
 from typing import Tuple, Union, Dict, Sequence
-
->>>>>>> 1c5439e4
 import torch
 from ....torchio import DATA
 from ....data.subject import Subject
@@ -36,22 +31,13 @@
             self,
             mean: Union[float, Tuple[float, float]] = 0,
             std: Union[float, Tuple[float, float]] = (0, 0.25),
-<<<<<<< HEAD
-            p: float = 1,
             abs_after_noise: bool = False,
-            keys: Optional[Sequence[str]] = None,
-            ):
-        super().__init__(p=p, keys=keys)
+            **kwargs
+    ):
+        super().__init__(**kwargs)
         self.mean_range = self.parse_range(mean, 'mean')
         self.std_range = self.parse_range(std, 'std', min_constraint=0)
         self.abs_after_noise = abs_after_noise
-=======
-            **kwargs
-            ):
-        super().__init__(**kwargs)
-        self.mean_range = self._parse_range(mean, 'mean')
-        self.std_range = self._parse_range(std, 'std', min_constraint=0)
->>>>>>> 1c5439e4
 
     def apply_transform(self, subject: Subject) -> Subject:
         arguments = defaultdict(dict)
