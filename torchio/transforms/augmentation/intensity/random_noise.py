from typing import Tuple, Optional, Union, List
import torch
from ....torchio import DATA
from ....data.subject import Subject
from ... import IntensityTransform
from .. import RandomTransform


class RandomNoise(RandomTransform, IntensityTransform):
    r"""Add random Gaussian noise.

    Adds noise sampled from a normal distribution.

    Args:
        mean: Mean :math:`\mu` of the Gaussian distribution
            from which the noise is sampled.
            If two values :math:`(a, b)` are provided,
            then :math:`\mu \sim \mathcal{U}(a, b)`.
            If only one value :math:`d` is provided,
            :math:`\mu \sim \mathcal{U}(-d, d)`.
        std: Standard deviation :math:`\sigma` of the Gaussian distribution
            from which the noise is sampled.
            If two values :math:`(a, b)` are provided,
            then :math:`\sigma \sim \mathcal{U}(a, b)`.
            If only one value :math:`d` is provided,
            :math:`\sigma \sim \mathcal{U}(0, d)`.
        p: Probability that this transform will be applied.
        seed: See :py:class:`~torchio.transforms.augmentation.RandomTransform`.
        keys: See :py:class:`~torchio.transforms.Transform`.
    """
    def __init__(
            self,
            mean: Union[float, Tuple[float, float]] = 0,
            std: Union[float, Tuple[float, float]] = (0, 0.25),
            p: float = 1,
            seed: Optional[int] = None,
<<<<<<< HEAD
            abs_after_noise: bool = False,
            **kwargs
            ):
        super().__init__(p=p, seed=seed, **kwargs)
        self.mean_range = self.parse_range(mean, 'mean')
        self.std_range = self.parse_range(std, 'std')
        self.abs_after_noise = abs_after_noise
        if any(np.array(self.std_range) < 0):
            message = (
                'Standard deviation std must greater or equal to zero,'
                f' not "{self.std_range}"'
            )
            raise ValueError(message)
=======
            keys: Optional[List[str]] = None,
            ):
        super().__init__(p=p, seed=seed, keys=keys)
        self.mean_range = self.parse_range(mean, 'mean')
        self.std_range = self.parse_range(std, 'std', min_constraint=0)
>>>>>>> be26d9be

    def apply_transform(self, sample: Subject) -> dict:
        random_parameters_images_dict = {}
        for image_name, image_dict in self.get_images_dict(sample).items():
            mean, std = self.get_params(self.mean_range, self.std_range)
            random_parameters_dict = {'std': std}
            random_parameters_images_dict[image_name] = random_parameters_dict
            image_dict[DATA] = add_noise(image_dict[DATA], mean, std, self.abs_after_noise)
        sample.add_transform(self, random_parameters_images_dict)
        return sample

    @staticmethod
    def get_params(
            mean_range: Tuple[float, float],
            std_range: Tuple[float, float],
            ) -> Tuple[float, float]:
        mean = torch.FloatTensor(1).uniform_(*mean_range).item()
        std = torch.FloatTensor(1).uniform_(*std_range).item()
        return mean, std


<<<<<<< HEAD
def add_noise(tensor: torch.Tensor, mean: float, std: float, abs_after_noise: bool ) -> torch.Tensor:
    noise = torch.FloatTensor(*tensor.shape).normal_(mean=mean, std=std)
    tensor += noise
    if abs_after_noise:
        tensor = torch.abs(tensor)
=======
def add_noise(tensor: torch.Tensor, mean: float, std: float) -> torch.Tensor:
    noise = torch.randn(*tensor.shape) * std + mean
    tensor = tensor + noise
>>>>>>> be26d9be
    return tensor<|MERGE_RESOLUTION|>--- conflicted
+++ resolved
@@ -34,27 +34,14 @@
             std: Union[float, Tuple[float, float]] = (0, 0.25),
             p: float = 1,
             seed: Optional[int] = None,
-<<<<<<< HEAD
             abs_after_noise: bool = False,
-            **kwargs
-            ):
-        super().__init__(p=p, seed=seed, **kwargs)
-        self.mean_range = self.parse_range(mean, 'mean')
-        self.std_range = self.parse_range(std, 'std')
-        self.abs_after_noise = abs_after_noise
-        if any(np.array(self.std_range) < 0):
-            message = (
-                'Standard deviation std must greater or equal to zero,'
-                f' not "{self.std_range}"'
-            )
-            raise ValueError(message)
-=======
             keys: Optional[List[str]] = None,
             ):
         super().__init__(p=p, seed=seed, keys=keys)
         self.mean_range = self.parse_range(mean, 'mean')
         self.std_range = self.parse_range(std, 'std', min_constraint=0)
->>>>>>> be26d9be
+        self.abs_after_noise = abs_after_noise
+
 
     def apply_transform(self, sample: Subject) -> dict:
         random_parameters_images_dict = {}
@@ -76,15 +63,10 @@
         return mean, std
 
 
-<<<<<<< HEAD
-def add_noise(tensor: torch.Tensor, mean: float, std: float, abs_after_noise: bool ) -> torch.Tensor:
-    noise = torch.FloatTensor(*tensor.shape).normal_(mean=mean, std=std)
-    tensor += noise
+def add_noise(tensor: torch.Tensor, mean: float, std: float, abs_after_noise: bool) -> torch.Tensor:
+    noise = torch.randn(*tensor.shape) * std + mean
+    tensor = tensor + noise
     if abs_after_noise:
         tensor = torch.abs(tensor)
-=======
-def add_noise(tensor: torch.Tensor, mean: float, std: float) -> torch.Tensor:
-    noise = torch.randn(*tensor.shape) * std + mean
-    tensor = tensor + noise
->>>>>>> be26d9be
+
     return tensor