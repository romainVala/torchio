from collections import defaultdict
from typing import Tuple, Union, Dict, Sequence
import torch
from ....data.subject import Subject
from ... import IntensityTransform
from .. import RandomTransform


class RandomNoise(RandomTransform, IntensityTransform):
    r"""Add Gaussian noise with random parameters.

    Add noise sampled from a normal distribution with random parameters.

    Args:
        mean: Mean :math:`\mu` of the Gaussian distribution
            from which the noise is sampled.
            If two values :math:`(a, b)` are provided,
            then :math:`\mu \sim \mathcal{U}(a, b)`.
            If only one value :math:`d` is provided,
            :math:`\mu \sim \mathcal{U}(-d, d)`.
        std: Standard deviation :math:`\sigma` of the Gaussian distribution
            from which the noise is sampled.
            If two values :math:`(a, b)` are provided,
            then :math:`\sigma \sim \mathcal{U}(a, b)`.
            If only one value :math:`d` is provided,
            :math:`\sigma \sim \mathcal{U}(0, d)`.
        **kwargs: See :class:`~torchio.transforms.Transform` for additional
            keyword arguments.
    """
    def __init__(
            self,
            mean: Union[float, Tuple[float, float]] = 0,
            std: Union[float, Tuple[float, float]] = (0, 0.25),
            abs_after_noise: bool = False,
            **kwargs
    ):
        super().__init__(**kwargs)
        self.mean_range = self._parse_range(mean, 'mean')
        self.std_range = self._parse_range(std, 'std', min_constraint=0)
        self.abs_after_noise = abs_after_noise

    def apply_transform(self, subject: Subject) -> Subject:
        arguments = defaultdict(dict)
        for image_name in self.get_images_dict(subject):
            mean, std, seed = self.get_params(self.mean_range, self.std_range)
            arguments['mean'][image_name] = mean
            arguments['std'][image_name] = std
            arguments['seed'][image_name] = seed
            arguments['abs_after_noise'][image_name] = self.abs_after_noise
        transform = Noise(**self.add_include_exclude(arguments))
        transformed = transform(subject)
        return transformed

    def get_params(
            self,
            mean_range: Tuple[float, float],
            std_range: Tuple[float, float],
            ) -> Tuple[float, float]:
        mean = self.sample_uniform(*mean_range).item()
        std = self.sample_uniform(*std_range).item()
        seed = self._get_random_seed()
        return mean, std, seed


class Noise(IntensityTransform):
    r"""Add Gaussian noise.

    Add noise sampled from a normal distribution.

    Args:
        mean: Mean :math:`\mu` of the Gaussian distribution
            from which the noise is sampled.
        std: Standard deviation :math:`\sigma` of the Gaussian distribution
            from which the noise is sampled.
        seed: Seed for the random number generator.
        **kwargs: See :class:`~torchio.transforms.Transform` for additional
            keyword arguments.
    """
    def __init__(
            self,
            mean: Union[float, Dict[str, float]],
            std: Union[float, Dict[str, float]],
            seed: Union[int, Sequence[int]],
            abs_after_noise: bool = False,
            **kwargs
            ):
        super().__init__(**kwargs)
        self.mean = mean
        self.std = std
        self.seed = seed
        self.abs_after_noise = abs_after_noise
        self.invert_transform = False
        self.args_names = 'mean', 'std', 'seed', 'abs_after_noise'

    def apply_transform(self, subject: Subject) -> Subject:
        mean, std, seed, abs_after_noise = args = self.mean, self.std, self.seed, self.abs_after_noise
        for name, image in self.get_images_dict(subject).items():
            if self.arguments_are_dict():
<<<<<<< HEAD
                mean, std, seed, abs_after_noise = [arg[name] for arg in args]
=======
                mean, std, seed = (arg[name] for arg in args)
>>>>>>> 6cb09e00
            with self._use_seed(seed):
                noise = get_noise(image.data, mean, std)
            if self.invert_transform:
                noise *= -1
            if abs_after_noise:
                image.set_data(abs(image.data + noise))
            else:
                image.set_data(image.data + noise)
        return subject


def get_noise(tensor: torch.Tensor, mean: float, std: float) -> torch.Tensor:
    return torch.randn(*tensor.shape) * std + mean<|MERGE_RESOLUTION|>--- conflicted
+++ resolved
@@ -96,11 +96,7 @@
         mean, std, seed, abs_after_noise = args = self.mean, self.std, self.seed, self.abs_after_noise
         for name, image in self.get_images_dict(subject).items():
             if self.arguments_are_dict():
-<<<<<<< HEAD
-                mean, std, seed, abs_after_noise = [arg[name] for arg in args]
-=======
-                mean, std, seed = (arg[name] for arg in args)
->>>>>>> 6cb09e00
+                mean, std, seed, abs_after_noise = (arg[name] for arg in args)
             with self._use_seed(seed):
                 noise = get_noise(image.data, mean, std)
             if self.invert_transform:
