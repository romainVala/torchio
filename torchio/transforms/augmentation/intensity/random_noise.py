--- conflicted
+++ resolved
@@ -1,10 +1,5 @@
-<<<<<<< HEAD
-from typing import Tuple, Optional, Union, List, Dict
-=======
 from collections import defaultdict
 from typing import Tuple, Optional, Union, Dict, Sequence
-
->>>>>>> 6f80d12b
 import torch
 from ....torchio import DATA
 from ....data.subject import Subject
@@ -38,32 +33,15 @@
             mean: Union[float, Tuple[float, float]] = 0,
             std: Union[float, Tuple[float, float]] = (0, 0.25),
             p: float = 1,
-<<<<<<< HEAD
             abs_after_noise: bool = False,
-            keys: Optional[List[str]] = None,
-            metrics: Dict = None
-=======
             keys: Optional[Sequence[str]] = None,
->>>>>>> 6f80d12b
             ):
-        super().__init__(p=p, keys=keys, metrics=metrics)
+        super().__init__(p=p, keys=keys)
         self.mean_range = self.parse_range(mean, 'mean')
         self.std_range = self.parse_range(std, 'std', min_constraint=0)
         self.abs_after_noise = abs_after_noise
 
-
     def apply_transform(self, subject: Subject) -> Subject:
-<<<<<<< HEAD
-        random_parameters_images_dict = {}
-        for image_name, image_dict in self.get_images_dict(subject).items():
-            mean, std = self.get_params(self.mean_range, self.std_range)
-            self.mean = mean
-            self.std = std
-            random_parameters_dict = {'std': std}
-            random_parameters_images_dict[image_name] = random_parameters_dict
-            image_dict[DATA] = add_noise(image_dict[DATA], mean, std, self.abs_after_noise)
-        return subject
-=======
         arguments = defaultdict(dict)
         for image_name in self.get_images_dict(subject):
             mean, std, seed = self.get_params(self.mean_range, self.std_range)
@@ -73,7 +51,6 @@
         transform = Noise(**arguments)
         transformed = transform(subject)
         return transformed
->>>>>>> 6f80d12b
 
     def get_params(
             self,
@@ -126,15 +103,5 @@
         return subject
 
 
-<<<<<<< HEAD
-def add_noise(tensor: torch.Tensor, mean: float, std: float, abs_after_noise: bool) -> torch.Tensor:
-    noise = torch.randn(*tensor.shape) * std + mean
-    tensor = tensor + noise
-    if abs_after_noise:
-        tensor = torch.abs(tensor)
-
-    return tensor
-=======
 def get_noise(tensor: torch.Tensor, mean: float, std: float) -> torch.Tensor:
-    return torch.randn(*tensor.shape) * std + mean
->>>>>>> 6f80d12b
+    return torch.randn(*tensor.shape) * std + mean