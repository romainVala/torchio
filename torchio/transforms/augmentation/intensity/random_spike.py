--- conflicted
+++ resolved
@@ -43,15 +43,9 @@
             intensity: Union[float, Tuple[float, float]] = (1, 3),
             p: float = 1,
             seed: Optional[int] = None,
-<<<<<<< HEAD
-            **kwargs
-            ):
-        super().__init__(p=p, seed=seed, **kwargs)
-=======
             keys: Optional[List[str]] = None,
             ):
         super().__init__(p=p, seed=seed, keys=keys)
->>>>>>> be26d9be
         self.intensity_range = self.parse_range(
             intensity, 'intensity_range')
         self.num_spikes_range = self.parse_range(
