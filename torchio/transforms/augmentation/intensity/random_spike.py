from typing import Tuple, Optional, Union
import torch
import numpy as np
import SimpleITK as sitk
from ....torchio import DATA, AFFINE
from ....data.subject import Subject
from .. import RandomTransform


class RandomSpike(RandomTransform):
    r"""Add random MRI spike artifacts.

    Args:
        num_spikes: Number of spikes :math:`n` presnet in k-space.
            If a tuple :math:`(a, b)` is provided, then
            :math:`n \sim \mathcal{U}(a, b) \cap \mathbb{N}`.
            Larger values generate more distorted images.
        intensity: Ratio :math:`r` between the spike intensity and the maximum
            of the spectrum.
            Larger values generate more distorted images.
        p: Probability that this transform will be applied.
        seed: See :py:class:`~torchio.transforms.augmentation.RandomTransform`.

    .. note:: The execution time of this transform does not depend on the
        number of spikes.
    """
    def __init__(
            self,
            num_spikes: Union[int, Tuple[int, int]] = 1,
            intensity: Union[float, Tuple[float, float]] = (1, 3),
            p: float = 1,
            seed: Optional[int] = None,
            **kwargs
            ):
        super().__init__(p=p, seed=seed, **kwargs)
        self.intensity_range = self.parse_range(
            intensity, 'intensity_range')
        if isinstance(num_spikes, int):
            self.num_spikes_range = num_spikes, num_spikes
        else:
            self.num_spikes_range = num_spikes

    def apply_transform(self, sample: Subject) -> dict:
        random_parameters_images_dict = {}
        for image_name, image_dict in sample.get_images_dict().items():
            params = self.get_params(
                self.num_spikes_range,
                self.intensity_range,
            )
            spikes_positions_param, intensity_param = params
            random_parameters_dict = {
                'intensity': intensity_param,
                'spikes_positions': spikes_positions_param,
            }
            random_parameters_images_dict[image_name] = random_parameters_dict
            image_dict[DATA] = self.add_artifact(
                image_dict.as_sitk(),
                spikes_positions_param,
                intensity_param,
            )
            # Add channels dimension
            image_dict[DATA] = image_dict[DATA][np.newaxis, ...]
            image_dict[DATA] = torch.from_numpy(image_dict[DATA])
        sample.add_transform(self, random_parameters_images_dict)
        return sample

    @staticmethod
    def get_params(
            num_spikes_range: Tuple[int, int],
            intensity_range: Tuple[float, float],
            ) -> Tuple:
        ns_min, ns_max = num_spikes_range
        num_spikes_param = torch.randint(ns_min, ns_max + 1, (1,)).item()
        intensity_param = torch.FloatTensor(1).uniform_(*intensity_range)
        spikes_positions = torch.rand(num_spikes_param, 3).numpy()
        return spikes_positions, intensity_param.item()

    def add_artifact(
            self,
            image: sitk.Image,
            spikes_positions: np.ndarray,
            intensity_factor: float,
            ):
        array = sitk.GetArrayViewFromImage(image).transpose()
        spectrum = self.fourier_transform(array)
        shape = np.array(spectrum.shape)
        mid_shape = shape // 2
        indices = np.floor(spikes_positions * shape).astype(int)
        for index in indices:
<<<<<<< HEAD
            spectrum[index] = spectrum.max() * intensity_factor
            #spectrum[index-1] = spectrum.max() * intensity_factor*0.8
            #spectrum[index+1] = spectrum.max() * intensity_factor*0.8

        spectrum = spectrum.reshape(array.shape)
        result = self.inv_fourier_transform(spectrum)
=======
            diff = index - mid_shape
            i, j, k = mid_shape + diff
            spectrum[i, j, k] = spectrum.max() * intensity_factor
            # If we wanted to add a pure cosine, we should add spikes to both
            # sides of k-space. However, having only one is a better
            # representation og the actual cause of the artifact in real
            # scans.
            #i, j, k = mid_shape - diff
            #spectrum[i, j, k] = spectrum.max() * intensity_factor
        result = np.real(self.inv_fourier_transform(spectrum))
>>>>>>> 9ae7916b
        return result.astype(np.float32)<|MERGE_RESOLUTION|>--- conflicted
+++ resolved
@@ -87,14 +87,6 @@
         mid_shape = shape // 2
         indices = np.floor(spikes_positions * shape).astype(int)
         for index in indices:
-<<<<<<< HEAD
-            spectrum[index] = spectrum.max() * intensity_factor
-            #spectrum[index-1] = spectrum.max() * intensity_factor*0.8
-            #spectrum[index+1] = spectrum.max() * intensity_factor*0.8
-
-        spectrum = spectrum.reshape(array.shape)
-        result = self.inv_fourier_transform(spectrum)
-=======
             diff = index - mid_shape
             i, j, k = mid_shape + diff
             spectrum[i, j, k] = spectrum.max() * intensity_factor
@@ -105,5 +97,4 @@
             #i, j, k = mid_shape - diff
             #spectrum[i, j, k] = spectrum.max() * intensity_factor
         result = np.real(self.inv_fourier_transform(spectrum))
->>>>>>> 9ae7916b
         return result.astype(np.float32)