--- conflicted
+++ resolved
@@ -1,10 +1,6 @@
-<<<<<<< HEAD
-from typing import Tuple, Optional, Union, List, Dict
-=======
 from collections import defaultdict
 from typing import Tuple, Optional, Union, Sequence, Dict
 
->>>>>>> 6f80d12b
 import torch
 import numpy as np
 
@@ -47,14 +43,9 @@
             num_spikes: Union[int, Tuple[int, int]] = 1,
             intensity: Union[float, Tuple[float, float]] = (1, 3),
             p: float = 1,
-<<<<<<< HEAD
-            keys: Optional[List[str]] = None,
-            metrics: Dict = None
-=======
             keys: Optional[Sequence[str]] = None,
->>>>>>> 6f80d12b
             ):
-        super().__init__(p=p, keys=keys, metrics=metrics)
+        super().__init__(p=p, keys=keys)
         self.intensity_range = self.parse_range(
             intensity, 'intensity_range')
         self.num_spikes_range = self.parse_range(
