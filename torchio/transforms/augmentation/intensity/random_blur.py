--- conflicted
+++ resolved
@@ -33,11 +33,7 @@
             keys: Optional[List[str]] = None,
             metrics: Dict = None
             ):
-<<<<<<< HEAD
         super().__init__(p=p, keys=keys, metrics=metrics)
-=======
-        super().__init__(p=p, keys=keys)
->>>>>>> 50cd65df
         self.std_ranges = self.parse_params(std, None, 'std', min_constraint=0)
 
     def apply_transform(self, subject: Subject) -> Subject:
@@ -56,10 +52,6 @@
                 )
                 transformed_tensors.append(transformed_tensor)
             image[DATA] = torch.stack(transformed_tensors)
-<<<<<<< HEAD
-        #subject.add_transform(self, random_parameters_images_dict)
-=======
->>>>>>> 50cd65df
         return subject
 
     def get_params(self, std_ranges: TypeSextetFloat) -> TypeTripletFloat:
