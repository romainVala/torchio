<<<<<<< HEAD
from typing import Union, Tuple, Optional, List, Dict
=======
from collections import defaultdict
from typing import Union, Tuple, Optional, Sequence, Dict

>>>>>>> 6f80d12b
import torch
import numpy as np
import scipy.ndimage as ndi

from ....utils import to_tuple
from ....torchio import DATA, TypeData, TypeTripletFloat, TypeSextetFloat
from ....data.subject import Subject
from ... import IntensityTransform
from .. import RandomTransform


class RandomBlur(RandomTransform, IntensityTransform):
    r"""Blur an image using a random-sized Gaussian filter.

    Args:
        std: Tuple :math:`(a_1, b_1, a_2, b_2, a_3, b_3)` representing the
            ranges (in mm) of the standard deviations
            :math:`(\sigma_1, \sigma_2, \sigma_3)` of the Gaussian kernels used
            to blur the image along each axis, where
            :math:`\sigma_i \sim \mathcal{U}(a_i, b_i)`.
            If two values :math:`(a, b)` are provided,
            then :math:`\sigma_i \sim \mathcal{U}(a, b)`.
            If only one value :math:`x` is provided,
            then :math:`\sigma_i \sim \mathcal{U}(0, x)`.
            If three values :math:`(x_1, x_2, x_3)` are provided,
            then :math:`\sigma_i \sim \mathcal{U}(0, x_i)`.
        p: Probability that this transform will be applied.
        keys: See :class:`~torchio.transforms.Transform`.
    """
    def __init__(
            self,
            std: Union[float, Tuple[float, float]] = (0, 2),
            p: float = 1,
<<<<<<< HEAD
            keys: Optional[List[str]] = None,
            metrics: Dict = None
=======
            keys: Optional[Sequence[str]] = None,
>>>>>>> 6f80d12b
            ):
        super().__init__(p=p, keys=keys, metrics=metrics)
        self.std_ranges = self.parse_params(std, None, 'std', min_constraint=0)

    def apply_transform(self, subject: Subject) -> Subject:
        arguments = defaultdict(dict)
        for name, image in self.get_images_dict(subject).items():
            stds = [self.get_params(self.std_ranges) for _ in image.data]
            arguments['std'][name] = stds
        transform = Blur(**arguments)
        transformed = transform(subject)
        return transformed

    def get_params(self, std_ranges: TypeSextetFloat) -> TypeTripletFloat:
        std = self.sample_uniform_sextet(std_ranges)
        return std


class Blur(IntensityTransform):
    r"""Blur an image using a Gaussian filter.

    Args:
        std: Tuple :math:`(\sigma_1, \sigma_2, \sigma_3)` representing the
            the standard deviations (in mm) of the standard deviations
            of the Gaussian kernels used to blur the image along each axis.
        keys: See :class:`~torchio.transforms.Transform`.
    """
    def __init__(
            self,
            std: Union[TypeTripletFloat, Dict[str, TypeTripletFloat]],
            keys: Optional[Sequence[str]] = None,
            ):
        super().__init__(keys=keys)
        self.std = std
        self.args_names = ('std',)

    def apply_transform(self, subject: Subject) -> Subject:
        std = self.std
        for name, image in self.get_images_dict(subject).items():
            if self.arguments_are_dict():
                std = self.std[name]
            stds = to_tuple(std, length=len(image.data))
            transformed_tensors = []
            for std, tensor in zip(stds, image.data):
                transformed_tensor = blur(
                    tensor,
                    image.spacing,
                    std,
                )
                transformed_tensors.append(transformed_tensor)
            image[DATA] = torch.stack(transformed_tensors)
        return subject


def blur(
        data: TypeData,
        spacing: TypeTripletFloat,
        std_voxel: TypeTripletFloat,
        ) -> torch.Tensor:
    assert data.ndim == 3
    std_physical = np.array(std_voxel) / np.array(spacing)
    blurred = ndi.gaussian_filter(data, std_physical)
    tensor = torch.from_numpy(blurred)
    return tensor<|MERGE_RESOLUTION|>--- conflicted
+++ resolved
@@ -1,10 +1,6 @@
-<<<<<<< HEAD
-from typing import Union, Tuple, Optional, List, Dict
-=======
 from collections import defaultdict
 from typing import Union, Tuple, Optional, Sequence, Dict
 
->>>>>>> 6f80d12b
 import torch
 import numpy as np
 import scipy.ndimage as ndi
@@ -38,14 +34,9 @@
             self,
             std: Union[float, Tuple[float, float]] = (0, 2),
             p: float = 1,
-<<<<<<< HEAD
-            keys: Optional[List[str]] = None,
-            metrics: Dict = None
-=======
             keys: Optional[Sequence[str]] = None,
->>>>>>> 6f80d12b
             ):
-        super().__init__(p=p, keys=keys, metrics=metrics)
+        super().__init__(p=p, keys=keys)
         self.std_ranges = self.parse_params(std, None, 'std', min_constraint=0)
 
     def apply_transform(self, subject: Subject) -> Subject:
