--- conflicted
+++ resolved
@@ -29,15 +29,9 @@
             num_iterations: int = 100,
             p: float = 1,
             seed: Optional[int] = None,
-<<<<<<< HEAD
-            **kwargs
-            ):
-        super().__init__(p=p, seed=seed, **kwargs)
-=======
             keys: Optional[List[str]] = None,
             ):
         super().__init__(p=p, seed=seed, keys=keys)
->>>>>>> be26d9be
         self.patch_size = to_tuple(patch_size)
         self.num_iterations = self.parse_num_iterations(num_iterations)
 
