<<<<<<< HEAD
from typing import Optional, Tuple, Union, List, Dict
=======
from collections import defaultdict
from typing import Optional, Tuple, Union, List, Sequence, Dict

>>>>>>> 6f80d12b
import torch
import numpy as np

from ....data.subject import Subject
from ....utils import to_tuple
from ....torchio import DATA, TypeTuple, TypeData, TypeTripletInt
from ... import IntensityTransform
from .. import RandomTransform


TypeLocations = Sequence[Tuple[TypeTripletInt, TypeTripletInt]]


class RandomSwap(RandomTransform, IntensityTransform):
    r"""Randomly swap patches within an image.

    This is typically used in `context restoration for self-supervised learning
    <https://www.sciencedirect.com/science/article/pii/S1361841518304699>`_.

    Args:
        patch_size: Tuple of integers :math:`(w, h, d)` to swap patches
            of size :math:`h \times w \times d`.
            If a single number :math:`n` is provided, :math:`w = h = d = n`.
        num_iterations: Number of times that two patches will be swapped.
        p: Probability that this transform will be applied.
        keys: See :class:`~torchio.transforms.Transform`.
    """
    def __init__(
            self,
            patch_size: TypeTuple = 15,
            num_iterations: int = 100,
            p: float = 1,
<<<<<<< HEAD
            keys: Optional[List[str]] = None,
            metrics: Dict = None
=======
            keys: Optional[Sequence[str]] = None,
>>>>>>> 6f80d12b
            ):
        super().__init__(p=p, keys=keys, metrics=metrics)
        self.patch_size = np.array(to_tuple(patch_size))
        self.num_iterations = self._parse_num_iterations(num_iterations)

    @staticmethod
    def _parse_num_iterations(num_iterations):
        if not isinstance(num_iterations, int):
            raise TypeError('num_iterations must be an int,'
                            f'not {num_iterations}')
        if num_iterations < 0:
            raise ValueError('num_iterations must be positive,'
                             f'not {num_iterations}')
        return num_iterations

    @staticmethod
    def get_params(
            tensor: torch.Tensor,
            patch_size: np.ndarray,
            num_iterations: int,
            ) -> List[Tuple[TypeTripletInt, TypeTripletInt]]:
        spatial_shape = tensor.shape[-3:]
        locations = []
        for _ in range(num_iterations):
            first_ini, first_fin = get_random_indices_from_shape(
                spatial_shape,
                patch_size,
            )
            while True:
                second_ini, second_fin = get_random_indices_from_shape(
                    spatial_shape,
                    patch_size,
                )
                larger_than_initial = np.all(second_ini >= first_ini)
                less_than_final = np.all(second_fin <= first_fin)
                if larger_than_initial and less_than_final:
                    continue  # patches overlap
                else:
                    break  # patches don't overlap
            location = tuple(first_ini), tuple(second_ini)
            locations.append(location)
        return locations

    def apply_transform(self, subject: Subject) -> Subject:
        arguments = defaultdict(dict)
        for name, image in self.get_images_dict(subject).items():
            locations = self.get_params(
                image.data,
                self.patch_size,
                self.num_iterations,
            )
            arguments['locations'][name] = locations
            arguments['patch_size'][name] = self.patch_size
        transform = Swap(**arguments)
        transformed = transform(subject)
        return transformed


class Swap(IntensityTransform):
    r"""Swap patches within an image.

    This is typically used in `context restoration for self-supervised learning
    <https://www.sciencedirect.com/science/article/pii/S1361841518304699>`_.

    Args:
        patch_size: Tuple of integers :math:`(w, h, d)` to swap patches
            of size :math:`h \times w \times d`.
            If a single number :math:`n` is provided, :math:`w = h = d = n`.
        num_iterations: Number of times that two patches will be swapped.
        keys: See :class:`~torchio.transforms.Transform`.
    """
    def __init__(
            self,
            patch_size: Union[TypeTripletInt, Dict[str, TypeTripletInt]],
            locations: Union[TypeLocations, Dict[str, TypeLocations]],
            keys: Optional[Sequence[str]] = None,
            ):
        super().__init__(keys=keys)
        self.locations = locations
        self.patch_size = patch_size
        self.args_names = 'locations', 'patch_size'
        self.invert_transform = False

    def apply_transform(self, subject: Subject) -> Subject:
        locations, patch_size = self.locations, self.patch_size
        for name, image in self.get_images_dict(subject).items():
            if self.arguments_are_dict():
                locations = self.locations[name]
                patch_size = self.patch_size[name]
            if self.invert_transform:
                locations.reverse()
            image[DATA] = swap(image.data, patch_size, locations)
        return subject


def swap(
        tensor: torch.Tensor,
        patch_size: TypeTuple,
        locations: List[Tuple[np.ndarray, np.ndarray]],
        ) -> None:
    tensor = tensor.clone()
    patch_size = np.array(patch_size)
    for first_ini, second_ini in locations:
        first_fin = first_ini + patch_size
        second_fin = second_ini + patch_size
        first_patch = crop(tensor, first_ini, first_fin)
        second_patch = crop(tensor, second_ini, second_fin).clone()
        insert(tensor, first_patch, second_ini)
        insert(tensor, second_patch, first_ini)
    return tensor


def insert(tensor: TypeData, patch: TypeData, index_ini: np.ndarray) -> None:
    index_fin = index_ini + np.array(patch.shape[-3:])
    i_ini, j_ini, k_ini = index_ini
    i_fin, j_fin, k_fin = index_fin
    tensor[:, i_ini:i_fin, j_ini:j_fin, k_ini:k_fin] = patch


def crop(
        image: Union[np.ndarray, torch.Tensor],
        index_ini: np.ndarray,
        index_fin: np.ndarray,
        ) -> Union[np.ndarray, torch.Tensor]:
    i_ini, j_ini, k_ini = index_ini
    i_fin, j_fin, k_fin = index_fin
    return image[:, i_ini:i_fin, j_ini:j_fin, k_ini:k_fin]


def get_random_indices_from_shape(
        spatial_shape: TypeTripletInt,
        patch_size: TypeTripletInt,
        ) -> Tuple[np.ndarray, np.ndarray]:
    shape_array = np.array(spatial_shape)
    patch_size_array = np.array(patch_size)
    max_index_ini = shape_array - patch_size_array
    if (max_index_ini < 0).any():
        message = (
            f'Patch size {patch_size} cannot be'
            f' larger than image spatial shape {spatial_shape}'
        )
        raise ValueError(message)
    max_index_ini = max_index_ini.astype(np.uint16)
    coordinates = []
    for max_coordinate in max_index_ini.tolist():
        if max_coordinate == 0:
            coordinate = 0
        else:
            coordinate = torch.randint(max_coordinate, size=(1,)).item()
        coordinates.append(coordinate)
    index_ini = np.array(coordinates, np.uint16)
    index_fin = index_ini + patch_size_array
    return index_ini, index_fin<|MERGE_RESOLUTION|>--- conflicted
+++ resolved
@@ -1,10 +1,6 @@
-<<<<<<< HEAD
-from typing import Optional, Tuple, Union, List, Dict
-=======
 from collections import defaultdict
 from typing import Optional, Tuple, Union, List, Sequence, Dict
 
->>>>>>> 6f80d12b
 import torch
 import numpy as np
 
@@ -37,14 +33,9 @@
             patch_size: TypeTuple = 15,
             num_iterations: int = 100,
             p: float = 1,
-<<<<<<< HEAD
-            keys: Optional[List[str]] = None,
-            metrics: Dict = None
-=======
             keys: Optional[Sequence[str]] = None,
->>>>>>> 6f80d12b
             ):
-        super().__init__(p=p, keys=keys, metrics=metrics)
+        super().__init__(p=p, keys=keys)
         self.patch_size = np.array(to_tuple(patch_size))
         self.num_iterations = self._parse_num_iterations(num_iterations)
 
