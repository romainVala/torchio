import warnings
from typing import Tuple, Optional, List, Dict
import torch
from ....torchio import DATA, TypeRangeFloat
from ....data.subject import Subject
from ... import IntensityTransform
from .. import RandomTransform


class RandomGamma(RandomTransform, IntensityTransform):
    r"""Change contrast of an image by raising its values to the power
    :math:`\gamma`.

    Args:
        log_gamma: Tuple :math:`(a, b)` to compute the exponent
            :math:`\gamma = e ^ \beta`,
            where :math:`\beta \sim \mathcal{U}(a, b)`.
            If a single value :math:`d` is provided, then
            :math:`\beta \sim \mathcal{U}(-d, d)`.
            Negative and positive values for this argument perform gamma
            compression and expansion, respectively.
            See the `Gamma correction`_ Wikipedia entry for more information.
        p: Probability that this transform will be applied.
        seed: See :py:class:`~torchio.transforms.augmentation.RandomTransform`.
        keys: See :py:class:`~torchio.transforms.Transform`.

    .. _Gamma correction: https://en.wikipedia.org/wiki/Gamma_correction

    .. warning:: Fractional exponentiation of negative values is generally not
        well-defined for non-complex numbers.
        If negative values are found in the input image :math:`I`,
        the applied transform is :math:`\text{sign}(I) |I|^\gamma`,
        instead of the usual :math:`I^\gamma`. The
        :py:class:`~torchio.transforms.preprocessing.intensity.rescale.RescaleIntensity`
        transform may be used to ensure that all values are positive.

    Example:
        >>> import torchio as tio
        >>> from torchio import RandomGamma
        >>> from tio.datasets import FPG
        >>> subject = FPG()
        >>> transform = RandomGamma(log_gamma=(-0.3, 0.3))  # gamma between 0.74 and 1.34
        >>> transformed = transform(subject)
    """
    def __init__(
            self,
            log_gamma: TypeRangeFloat = (-0.3, 0.3),
            p: float = 1,
            keys: Optional[List[str]] = None,
<<<<<<< HEAD
            metrics: Dict = None,
    ):
        super().__init__(p=p, keys=keys, metrics=metrics)

=======
            ):
        super().__init__(p=p, keys=keys)
>>>>>>> 50cd65df
        self.log_gamma_range = self.parse_range(log_gamma, 'log_gamma')

    def apply_transform(self, subject: Subject) -> Subject:
        random_parameters_images_dict = {}
        for image_name, image_dict in self.get_images_dict(subject).items():
            gamma = self.get_params(self.log_gamma_range)
            random_parameters_dict = {'gamma': gamma}
            self.gamma = gamma
            random_parameters_images_dict[image_name] = random_parameters_dict
            if torch.any(image_dict[DATA] < 0):
                message = (
                    'Negative values found in input tensor. See the'
                    ' documentation for more details on the implemented'
                    ' workaround:'
                    ' https://torchio.readthedocs.io/transforms/augmentation.html#randomgamma'
                )
                warnings.warn(message)
                data = image_dict[DATA]
                image_dict[DATA] = data.sign() * data.abs() ** gamma
            else:
                image_dict[DATA] = image_dict[DATA] ** gamma
<<<<<<< HEAD
        #subject.add_transform(self, random_parameters_images_dict)
=======
>>>>>>> 50cd65df
        return subject

    @staticmethod
    def get_params(log_gamma_range: Tuple[float, float]) -> torch.Tensor:
        gamma = torch.FloatTensor(1).uniform_(*log_gamma_range).exp()
        return gamma<|MERGE_RESOLUTION|>--- conflicted
+++ resolved
@@ -47,15 +47,9 @@
             log_gamma: TypeRangeFloat = (-0.3, 0.3),
             p: float = 1,
             keys: Optional[List[str]] = None,
-<<<<<<< HEAD
             metrics: Dict = None,
     ):
         super().__init__(p=p, keys=keys, metrics=metrics)
-
-=======
-            ):
-        super().__init__(p=p, keys=keys)
->>>>>>> 50cd65df
         self.log_gamma_range = self.parse_range(log_gamma, 'log_gamma')
 
     def apply_transform(self, subject: Subject) -> Subject:
@@ -77,10 +71,6 @@
                 image_dict[DATA] = data.sign() * data.abs() ** gamma
             else:
                 image_dict[DATA] = image_dict[DATA] ** gamma
-<<<<<<< HEAD
-        #subject.add_transform(self, random_parameters_images_dict)
-=======
->>>>>>> 50cd65df
         return subject
 
     @staticmethod
