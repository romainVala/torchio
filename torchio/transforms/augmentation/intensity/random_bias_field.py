--- conflicted
+++ resolved
@@ -38,15 +38,9 @@
             order: int = 3,
             p: float = 1,
             seed: Optional[int] = None,
-<<<<<<< HEAD
-            **kwargs
-            ):
-        super().__init__(p=p, seed=seed, **kwargs)
-=======
             keys: Optional[List[str]] = None,
             ):
         super().__init__(p=p, seed=seed, keys=keys)
->>>>>>> be26d9be
         self.coefficients_range = self.parse_range(
             coefficients, 'coefficients_range')
         self.order = self.parse_order(order)
