--- conflicted
+++ resolved
@@ -9,16 +9,13 @@
 from .intensity.z_normalization import ZNormalization
 from .intensity.histogram_standardization import HistogramStandardization
 
-<<<<<<< HEAD
+
 from .intensity.histogram_random_change import HistogramRandomChange
-
 from .intensity.apply_mask import ApplyMask
-=======
 from .label.remap_labels import RemapLabels
 from .label.sequential_labels import SequentialLabels
 from .label.remove_labels import RemoveLabels
 
->>>>>>> 92a745e0
 
 __all__ = [
     'Pad',
@@ -30,12 +27,9 @@
     'ZNormalization',
     'RescaleIntensity',
     'HistogramStandardization',
-<<<<<<< HEAD
     'HistogramEqualize',
     'HistogramRandomChange',
-=======
     'RemapLabels',
     'SequentialLabels',
     'RemoveLabels',
->>>>>>> 92a745e0
 ]