--- conflicted
+++ resolved
@@ -28,15 +28,9 @@
     """
     def __init__(
             self,
-<<<<<<< HEAD
             out_min_max: Tuple[float, float] = (0, 1),
             percentiles: Tuple[int, int] = (1, 99),
-            masking_method: Union[str, TypeCallable, None] = None,
-=======
-            out_min_max: Tuple[float, float],
-            percentiles: Tuple[int, int] = (0, 100),
             masking_method: TypeMaskingMethod = None,
->>>>>>> bf11d42c
             p: float = 1,
             ):
         super().__init__(masking_method=masking_method, p=p)
