import warnings
from typing import Optional, Sequence

import torch
import numpy as np

from ....data.subject import Subject
from ....torchio import DATA, TypeRangeFloat
from .normalization_transform import NormalizationTransform, TypeMaskingMethod


class RescaleIntensity(NormalizationTransform):
    """Rescale intensity values to a certain range.

    Args:
        out_min_max: Range :math:`(n_{min}, n_{max})` of output intensities.
            If only one value :math:`d` is provided,
            :math:`(n_{min}, n_{max}) = (-d, d)`.
        percentiles: Percentile values of the input image that will be mapped
            to :math:`(n_{min}, n_{max})`. They can be used for contrast
            stretching, as in `this scikit-image example`_. For example,
            Isensee et al. use ``(0.5, 99.5)`` in their `nn-UNet paper`_.
            If only one value :math:`d` is provided,
            :math:`(n_{min}, n_{max}) = (0, d)`.
        masking_method: See
            :class:`~torchio.transforms.preprocessing.normalization_transform.NormalizationTransform`.
        p: Probability that this transform will be applied.
        keys: See :class:`~torchio.transforms.Transform`.

    .. _this scikit-image example: https://scikit-image.org/docs/dev/auto_examples/color_exposure/plot_equalize.html#sphx-glr-auto-examples-color-exposure-plot-equalize-py
    .. _nn-UNet paper: https://arxiv.org/abs/1809.10486
    """
    def __init__(
            self,
            out_min_max: TypeRangeFloat = (0, 1),
<<<<<<< HEAD
            percentiles: TypeRangeFloat = (1, 99),
=======
            percentiles: TypeRangeFloat = (0, 100),
>>>>>>> 6f80d12b
            masking_method: TypeMaskingMethod = None,
            p: float = 1,
            keys: Optional[Sequence[str]] = None,
            ):
        super().__init__(masking_method=masking_method, p=p, keys=keys)
        self.out_min_max = out_min_max
        self.out_min, self.out_max = self.parse_range(
            out_min_max, 'out_min_max')
        self.percentiles = self.parse_range(
            percentiles, 'percentiles', min_constraint=0, max_constraint=100)
        self.args_names = 'out_min_max', 'percentiles', 'masking_method'

    def apply_normalization(
            self,
            subject: Subject,
            image_name: str,
            mask: torch.Tensor,
            ) -> None:
        image_dict = subject[image_name]
        image_dict[DATA] = self.rescale(image_dict[DATA], mask, image_name)

    def rescale(
            self,
            tensor: torch.Tensor,
            mask: torch.Tensor,
            image_name: str,
            ) -> torch.Tensor:
        array = tensor.clone().numpy()  # we'll use in-place operations later
        mask = mask.numpy()
        values = array[mask]
        cutoff = np.percentile(values, self.percentiles)
        np.clip(array, *cutoff, out=array)
        array -= array.min()  # [0, max]
        array_max = array.max()  # waiting for walrus operator
        if array_max == 0:  # should this be compared using a tolerance?
            message = (
                f'Rescaling image "{image_name}" not possible'
                ' due to division by zero'
            )
            warnings.warn(message, RuntimeWarning)
            return tensor
        array /= array_max  # [0, 1]
        out_range = self.out_max - self.out_min
        array *= out_range  # [0, out_range]
        array += self.out_min  # [out_min, out_max]
        return torch.from_numpy(array)<|MERGE_RESOLUTION|>--- conflicted
+++ resolved
@@ -33,11 +33,7 @@
     def __init__(
             self,
             out_min_max: TypeRangeFloat = (0, 1),
-<<<<<<< HEAD
             percentiles: TypeRangeFloat = (1, 99),
-=======
-            percentiles: TypeRangeFloat = (0, 100),
->>>>>>> 6f80d12b
             masking_method: TypeMaskingMethod = None,
             p: float = 1,
             keys: Optional[Sequence[str]] = None,
