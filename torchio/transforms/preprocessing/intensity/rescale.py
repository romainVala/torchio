--- conflicted
+++ resolved
@@ -33,19 +33,8 @@
     """
     def __init__(
             self,
-<<<<<<< HEAD
-            out_min_max: Tuple[float, float] = (0, 1),
-            percentiles: Tuple[int, int] = (1, 99),
-            masking_method: TypeMaskingMethod = None,
-            p: float = 1,
-            **kwargs
-            ):
-        super().__init__(masking_method=masking_method, p=p, **kwargs)
-        self.out_min, self.out_max = out_min_max
-        self.percentiles = percentiles
-=======
-            out_min_max: TypeRangeFloat,
-            percentiles: TypeRangeFloat = (0, 100),
+            out_min_max: TypeRangeFloat = (0, 1),
+            percentiles: TypeRangeFloat = (1, 99),
             masking_method: TypeMaskingMethod = None,
             p: float = 1,
             keys: Optional[List[str]] = None,
@@ -55,7 +44,6 @@
             out_min_max, 'out_min_max')
         self.percentiles = self.parse_range(
             percentiles, 'percentiles', min_constraint=0, max_constraint=100)
->>>>>>> be26d9be
 
     def apply_normalization(
             self,
