from pathlib import Path
from typing import Dict, Callable, Tuple, Sequence, Union, Optional

import torch
import numpy as np
from tqdm import tqdm

from ....torchio import DATA, TypePath
from ....data.io import read_image
from ....data.subject import Subject
from .normalization_transform import NormalizationTransform, TypeMaskingMethod

DEFAULT_CUTOFF = 0.01, 0.99
STANDARD_RANGE = 0, 100
TypeLandmarks = Union[TypePath, Dict[str, Union[TypePath, np.ndarray]]]


class HistogramStandardization(NormalizationTransform):
    """Perform histogram standardization of intensity values.

    Implementation of `New variants of a method of MRI scale
    standardization <https://ieeexplore.ieee.org/document/836373>`_.

    See example in :func:`torchio.transforms.HistogramStandardization.train`.

    Args:
        landmarks: Dictionary (or path to a PyTorch file with ``.pt`` or ``.pth``
            extension in which a dictionary has been saved) whose keys are
            image names in the subject and values are NumPy arrays or paths to
            NumPy arrays defining the landmarks after training with
            :meth:`torchio.transforms.HistogramStandardization.train`.
        masking_method: See
            :class:`~torchio.transforms.preprocessing.normalization_transform.NormalizationTransform`.
        p: Probability that this transform will be applied.

    Example:
        >>> import torch
        >>> import torchio as tio
        >>> landmarks = {
        ...     't1': 't1_landmarks.npy',
        ...     't2': 't2_landmarks.npy',
        ... }
        >>> transform = tio.HistogramStandardization(landmarks)
        >>> torch.save(landmarks, 'path_to_landmarks.pth')
        >>> transform = tio.HistogramStandardization('path_to_landmarks.pth')
    """
    def __init__(
            self,
            landmarks: TypeLandmarks,
            masking_method: TypeMaskingMethod = None,
            p: float = 1,
            **kwargs
            ):
<<<<<<< HEAD
        super().__init__(masking_method=masking_method, p=p, **kwargs)
        self.landmarks_dict = self.parse_landmarks(landmarks)
=======
        super().__init__(masking_method=masking_method, p=p)
        self.landmarks = landmarks
        self.landmarks_dict = self._parse_landmarks(landmarks)
        self.args_names = 'landmarks', 'masking_method'
>>>>>>> 6f80d12b

    @staticmethod
    def _parse_landmarks(landmarks: TypeLandmarks) -> Dict[str, np.ndarray]:
        if isinstance(landmarks, (str, Path)):
            path = Path(landmarks)
            if path.suffix not in ('.pt', '.pth'):
                message = (
                    'The landmarks file must have extension .pt or .pth,'
                    f' not "{path.suffix}"'
                )
                raise ValueError(message)
            landmarks_dict = torch.load(path)
        else:
            landmarks_dict = landmarks
        for key, value in landmarks_dict.items():
            if isinstance(value, (str, Path)):
                landmarks_dict[key] = np.load(value)
        return landmarks_dict

    def apply_normalization(
            self,
            subject: Subject,
            image_name: str,
            mask: torch.Tensor,
            ) -> None:
        if image_name not in self.landmarks_dict:
            keys = tuple(self.landmarks_dict.keys())
            message = (
                f'Image name "{image_name}" should be a key in the'
                f' landmarks dictionary, whose keys are {keys}'
            )
            raise KeyError(message)
        image_dict = subject[image_name]
        landmarks = self.landmarks_dict[image_name]
        image_dict[DATA] = normalize(
            image_dict[DATA],
            landmarks,
            mask=mask,
        )

    @classmethod
    def train(
            cls,
            images_paths: Sequence[TypePath],
            cutoff: Optional[Tuple[float, float]] = None,
            mask_path: Optional[TypePath] = None,
            masking_function: Optional[Callable] = None,
            output_path: Optional[TypePath] = None,
            ) -> np.ndarray:
        """Extract average histogram landmarks from images used for training.

        Args:
            images_paths: List of image paths used to train.
            cutoff: Optional minimum and maximum quantile values,
                respectively, that are used to select a range of intensity of
                interest. Equivalent to :math:`pc_1` and :math:`pc_2` in
                `Nyúl and Udupa's paper <http://citeseerx.ist.psu.edu/viewdoc/download?doi=10.1.1.204.102&rep=rep1&type=pdf>`_.
            mask_path: Optional path to a mask image to extract voxels used for
                training.
            masking_function: Optional function used to extract voxels used for
                training.
            output_path: Optional file path with extension ``.txt`` or
                ``.npy``, where the landmarks will be saved.

        Example:

            >>> import torch
            >>> import numpy as np
            >>> from pathlib import Path
            >>> from torchio.transforms import HistogramStandardization
            >>>
            >>> t1_paths = ['subject_a_t1.nii', 'subject_b_t1.nii.gz']
            >>> t2_paths = ['subject_a_t2.nii', 'subject_b_t2.nii.gz']
            >>>
            >>> t1_landmarks_path = Path('t1_landmarks.npy')
            >>> t2_landmarks_path = Path('t2_landmarks.npy')
            >>>
            >>> t1_landmarks = (
            ...     t1_landmarks_path
            ...     if t1_landmarks_path.is_file()
            ...     else HistogramStandardization.train(t1_paths)
            ... )
            >>> torch.save(t1_landmarks, t1_landmarks_path)
            >>>
            >>> t2_landmarks = (
            ...     t2_landmarks_path
            ...     if t2_landmarks_path.is_file()
            ...     else HistogramStandardization.train(t2_paths)
            ... )
            >>> torch.save(t2_landmarks, t2_landmarks_path)
            >>>
            >>> landmarks_dict = {
            ...     't1': t1_landmarks,
            ...     't2': t2_landmarks,
            ... }
            >>>
            >>> transform = HistogramStandardization(landmarks_dict)
        """
        quantiles_cutoff = DEFAULT_CUTOFF if cutoff is None else cutoff
        percentiles_cutoff = 100 * np.array(quantiles_cutoff)
        percentiles_database = []
        percentiles = _get_percentiles(percentiles_cutoff)
        for image_file_path in tqdm(images_paths):
            tensor, _ = read_image(image_file_path)
            data = tensor.numpy()
            if masking_function is not None:
                mask = masking_function(data)
            else:
                if mask_path is not None:
                    mask, _ = read_image(mask_path)
                    mask = mask.numpy() > 0
                else:
                    mask = np.ones_like(data, dtype=np.bool)
            percentile_values = np.percentile(data[mask], percentiles)
            percentiles_database.append(percentile_values)
        percentiles_database = np.vstack(percentiles_database)
        mapping = _get_average_mapping(percentiles_database)

        if output_path is not None:
            output_path = Path(output_path).expanduser()
            extension = output_path.suffix
            if extension == '.txt':
                modality = 'image'
                text = f'{modality} {" ".join(map(str, mapping))}'
                output_path.write_text(text)
            elif extension == '.npy':
                np.save(output_path, mapping)
        return mapping


def _standardize_cutoff(cutoff: np.ndarray) -> np.ndarray:
    """Standardize the cutoff values given in the configuration.

    Computes percentile landmark normalization by default.

    """
    cutoff = np.asarray(cutoff)
    cutoff[0] = max(0., cutoff[0])
    cutoff[1] = min(1., cutoff[1])
    cutoff[0] = np.min([cutoff[0], 0.09])
    cutoff[1] = np.max([cutoff[1], 0.91])
    return cutoff


def _get_average_mapping(percentiles_database: np.ndarray) -> np.ndarray:
    """Map the landmarks of the database to the chosen range.

    Args:
        percentiles_database: Percentiles database over which to perform the
            averaging.
    """
    # Assuming percentiles_database.shape == (num_data_points, num_percentiles)
    pc1 = percentiles_database[:, 0]
    pc2 = percentiles_database[:, -1]
    s1, s2 = STANDARD_RANGE
    slopes = (s2 - s1) / (pc2 - pc1)
    slopes = np.nan_to_num(slopes)
    intercepts = np.mean(s1 - slopes * pc1)
    num_images = len(percentiles_database)
    final_map = slopes.dot(percentiles_database) / num_images + intercepts
    return final_map


def _get_percentiles(percentiles_cutoff: Tuple[float, float]) -> np.ndarray:
    quartiles = np.arange(25, 100, 25).tolist()
    deciles = np.arange(10, 100, 10).tolist()
    all_percentiles = list(percentiles_cutoff) + quartiles + deciles
    percentiles = sorted(set(all_percentiles))
    return np.array(percentiles)


def normalize(
        tensor: torch.Tensor,
        landmarks: np.ndarray,
        mask: Optional[np.ndarray],
        cutoff: Optional[Tuple[float, float]] = None,
        epsilon: float = 1e-5,
        ) -> torch.Tensor:
    cutoff_ = DEFAULT_CUTOFF if cutoff is None else cutoff
    array = tensor.numpy()
    mapping = landmarks

    data = array
    shape = data.shape
    data = data.reshape(-1).astype(np.float32)

    if mask is None:
        mask = np.ones_like(data, np.bool)
    mask = mask.reshape(-1)

    #range_to_use = [0, 1, 2, 4, 5, 6, 7, 8, 10, 11, 12]
    range_to_use = range(0,len(mapping))  # use all points

    quantiles_cutoff = _standardize_cutoff(cutoff_)
    percentiles_cutoff = 100 * np.array(quantiles_cutoff)
    percentiles = _get_percentiles(percentiles_cutoff)
    percentile_values = np.percentile(data[mask], percentiles)

    # Apply linear histogram standardization
    range_mapping = mapping[range_to_use]
    range_perc = percentile_values[range_to_use]
    diff_mapping = np.diff(range_mapping)
    diff_perc = np.diff(range_perc)

    # Handling the case where two landmarks are the same
    # for a given input image. This usually happens when
    # image background is not removed from the image.
    diff_perc[diff_perc < epsilon] = np.inf

    affine_map = np.zeros([2, len(range_to_use) - 1])

    # Compute slopes of the linear models
    affine_map[0] = diff_mapping / diff_perc

    # Compute intercepts of the linear models
    affine_map[1] = range_mapping[:-1] - affine_map[0] * range_perc[:-1]

    bin_id = np.digitize(data, range_perc[1:-1], right=False)
    lin_img = affine_map[0, bin_id]
    aff_img = affine_map[1, bin_id]
    new_img = lin_img * data + aff_img
    new_img = new_img.reshape(shape)
    new_img = new_img.astype(np.float32)
    new_img = torch.from_numpy(new_img)
    return new_img


train = train_histogram = HistogramStandardization.train<|MERGE_RESOLUTION|>--- conflicted
+++ resolved
@@ -49,17 +49,11 @@
             landmarks: TypeLandmarks,
             masking_method: TypeMaskingMethod = None,
             p: float = 1,
-            **kwargs
             ):
-<<<<<<< HEAD
-        super().__init__(masking_method=masking_method, p=p, **kwargs)
-        self.landmarks_dict = self.parse_landmarks(landmarks)
-=======
         super().__init__(masking_method=masking_method, p=p)
         self.landmarks = landmarks
         self.landmarks_dict = self._parse_landmarks(landmarks)
         self.args_names = 'landmarks', 'masking_method'
->>>>>>> 6f80d12b
 
     @staticmethod
     def _parse_landmarks(landmarks: TypeLandmarks) -> Dict[str, np.ndarray]:
@@ -250,8 +244,7 @@
         mask = np.ones_like(data, np.bool)
     mask = mask.reshape(-1)
 
-    #range_to_use = [0, 1, 2, 4, 5, 6, 7, 8, 10, 11, 12]
-    range_to_use = range(0,len(mapping))  # use all points
+    range_to_use = [0, 1, 2, 4, 5, 6, 7, 8, 10, 11, 12]
 
     quantiles_cutoff = _standardize_cutoff(cutoff_)
     percentiles_cutoff = 100 * np.array(quantiles_cutoff)
