--- conflicted
+++ resolved
@@ -39,11 +39,7 @@
             self,
             masking_method: TypeMaskingMethod = None,
             p: float = 1,
-<<<<<<< HEAD
-            **kwargs
-=======
             keys: Optional[List[str]] = None,
->>>>>>> be26d9be
             ):
         """
         masking_method is used to choose the values used for normalization.
@@ -52,11 +48,7 @@
          - A function: the mask will be computed using the function
          - None: all values are used
         """
-<<<<<<< HEAD
-        super().__init__(p=p, **kwargs)
-=======
         super().__init__(p=p, keys=keys)
->>>>>>> be26d9be
         self.mask_name = None
         if masking_method is None:
             self.masking_method = self.ones
