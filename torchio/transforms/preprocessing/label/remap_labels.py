--- conflicted
+++ resolved
@@ -145,12 +145,8 @@
         self.kwargs = kwargs
         self.remapping = remapping
         self.masking_method = masking_method
-<<<<<<< HEAD
         self.new_key = new_key
-        self.args_names = ('remapping', 'masking_method',)
-=======
         self.args_names = 'remapping', 'masking_method'
->>>>>>> af0aab21
 
     def apply_transform(self, subject):
         for image in self.get_images(subject):
