import warnings
import torch
import numpy as np
from ...torchio import DATA
from .normalization_transform import NormalizationTransform


class Rescale(NormalizationTransform):
    def __init__(
            self,
<<<<<<< HEAD
            out_min_max=(0, 1),
            percentiles=(1, 99),
=======
            out_min_max,
            percentiles=(0, 100),
>>>>>>> f3fca930
            masking_method=None,
            verbose=False,
            ):
        super().__init__(masking_method=masking_method, verbose=verbose)
        self.out_min, self.out_max = out_min_max
        self.percentiles = percentiles

    def apply_normalization(self, sample, image_name, mask):
        image_dict = sample[image_name]
        image_dict[DATA] = self.rescale(image_dict[DATA], mask, image_name)

    def rescale(self, data, mask, image_name):
        array = data.numpy()
        mask = mask.numpy()
        values = array[mask]
        cutoff = np.percentile(values, self.percentiles)
        np.clip(array, *cutoff, out=array)
        array -= array.min()  # [0, max]
        array_max = array.max()
        if array_max == 0:
            message = (
                f'Rescaling image "{image_name}" not possible'
                ' due to division by zero'
            )
            warnings.warn(message)
            return data
        array /= array.max()  # [0, 1]
        out_range = self.out_max - self.out_min
        array *= out_range  # [0, out_range]
        array += self.out_min  # [out_min, out_max]
        return torch.from_numpy(array)<|MERGE_RESOLUTION|>--- conflicted
+++ resolved
@@ -8,13 +8,8 @@
 class Rescale(NormalizationTransform):
     def __init__(
             self,
-<<<<<<< HEAD
             out_min_max=(0, 1),
             percentiles=(1, 99),
-=======
-            out_min_max,
-            percentiles=(0, 100),
->>>>>>> f3fca930
             masking_method=None,
             verbose=False,
             ):
