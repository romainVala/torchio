--- conflicted
+++ resolved
@@ -91,12 +91,9 @@
     'CropOrPad',
     'EnsureShapeMultiple',
     'train_histogram',
-<<<<<<< HEAD
     'ApplyMask',
-=======
     'OneHot',
     'Contour',
->>>>>>> cd847a53
     'RemapLabels',
     'RemoveLabels',
     'SequentialLabels',
