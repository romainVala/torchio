--- conflicted
+++ resolved
@@ -36,16 +36,11 @@
 from .preprocessing import RescaleIntensity
 from .preprocessing import EnsureShapeMultiple
 from .preprocessing import HistogramStandardization
-<<<<<<< HEAD
-from .preprocessing.intensity.histogram_standardization import train as train_histogram
 from .preprocessing import ApplyMask
-=======
 from .preprocessing.intensity.histogram_standardization import train_histogram
 from .preprocessing.label.remap_labels import RemapLabels
 from .preprocessing.label.sequential_labels import SequentialLabels
 from .preprocessing.label.remove_labels import RemoveLabels
-
->>>>>>> 92a745e0
 
 __all__ = [
     'Transform',
@@ -91,11 +86,8 @@
     'CropOrPad',
     'EnsureShapeMultiple',
     'train_histogram',
-<<<<<<< HEAD
     'ApplyMask',
-=======
     'RemapLabels',
     'SequentialLabels',
     'RemoveLabels',
->>>>>>> 92a745e0
 ]