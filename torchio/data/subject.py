import copy
import pprint
from typing import Any, Dict, List, Tuple, Optional, Sequence

import numpy as np

from ..constants import TYPE, INTENSITY
from .image import Image
from ..utils import get_subclasses


class Subject(dict):
    """Class to store information about the images corresponding to a subject.

    Args:
        *args: If provided, a dictionary of items.
        **kwargs: Items that will be added to the subject sample.

    Example:

        >>> import torchio as tio
        >>> # One way:
        >>> subject = tio.Subject(
        ...     one_image=tio.ScalarImage('path_to_image.nii.gz'),
        ...     a_segmentation=tio.LabelMap('path_to_seg.nii.gz'),
        ...     age=45,
        ...     name='John Doe',
        ...     hospital='Hospital Juan Negrín',
        ... )
        >>> # If you want to create the mapping before, or have spaces in the keys:
        >>> subject_dict = {
        ...     'one image': tio.ScalarImage('path_to_image.nii.gz'),
        ...     'a segmentation': tio.LabelMap('path_to_seg.nii.gz'),
        ...     'age': 45,
        ...     'name': 'John Doe',
        ...     'hospital': 'Hospital Juan Negrín',
        ... }
        >>> subject = tio.Subject(subject_dict)

    """

    def __init__(self, *args, **kwargs: Dict[str, Any]):
        if args:
            if len(args) == 1 and isinstance(args[0], dict):
                kwargs.update(args[0])
            else:
                message = (
                    'Only one dictionary as positional argument is allowed')
                raise ValueError(message)
        super().__init__(**kwargs)
        self._parse_images(self.get_images(intensity_only=False))
        self.update_attributes()  # this allows me to do e.g. subject.t1
        self.applied_transforms = []

    def __repr__(self):
        num_images = len(self.get_images(intensity_only=False))
        string = (
            f'{self.__class__.__name__}'
            f'(Keys: {tuple(self.keys())}; images: {num_images})'
        )
        return string

    def __copy__(self):
        result_dict = {}
        for key, value in self.items():
            if isinstance(value, Image):
                value = copy.copy(value)
            else:
                value = copy.deepcopy(value)
            result_dict[key] = value
        new = Subject(result_dict)
        new.applied_transforms = self.applied_transforms[:]
        return new

    def __len__(self):
        return len(self.get_images(intensity_only=False))

    @staticmethod
    def _parse_images(images: List[Tuple[str, Image]]) -> None:
        # Check that it's not empty
        if not images:
            raise ValueError('A subject without images cannot be created')

    @property
    def shape(self):
        """Return shape of first image in subject.

        Consistency of shapes across images in the subject is checked first.
        """
        self.check_consistent_attribute('shape')
        return self.get_first_image().shape

    @property
    def spatial_shape(self):
        """Return spatial shape of first image in subject.

        Consistency of spatial shapes across images in the subject is checked
        first.
        """
        self.check_consistent_spatial_shape()
        return self.get_first_image().spatial_shape

    @property
    def spacing(self):
        """Return spacing of first image in subject.

        Consistency of spacings across images in the subject is checked first.
        """
        self.check_consistent_attribute('spacing')
        return self.get_first_image().spacing

    @property
    def history(self):
        from ..transforms.transform import Transform
        transform_classes = {cls.__name__: cls for cls in get_subclasses(Transform)}

        transforms_list = []
        for transform_name, arguments in self.applied_transforms:
<<<<<<< HEAD
            if transform_name== 'RandomMotionFromTimeCourse':
                arguments['name'] = transform_name
                transforms_list.append(arguments)
            else:
                transform = getattr(transforms, transform_name)(**arguments)
=======
            transform = transform_classes[transform_name](**arguments)
>>>>>>> 92a745e0
            transforms_list.append(transform)
        return transforms_list

    def get_composed_history(self) -> 'Transform':
        from ..transforms.augmentation.composition import Compose
        return Compose(self.history)

    def get_inverse_transform(self, warn=True) -> 'Transform':
        return self.get_composed_history().inverse(warn=warn)

    def apply_inverse_transform(self, warn=True) -> 'Subject':
        transformed = self.get_inverse_transform(warn=warn)(self)
        transformed.clear_history()
        return transformed

    def clear_history(self) -> None:
        self.applied_transforms = []

    def check_consistent_attribute(self, attribute: str) -> None:
        values_dict = {}
        iterable = self.get_images_dict(intensity_only=False).items()
        for image_name, image in iterable:
            values_dict[image_name] = getattr(image, attribute)
        num_unique_values = len(set(values_dict.values()))
        if num_unique_values > 1:
            message = (
                f'More than one {attribute} found in subject images:'
                f'\n{pprint.pformat(values_dict)}'
            )
            raise RuntimeError(message)

    def check_consistent_spatial_shape(self) -> None:
        self.check_consistent_attribute('spatial_shape')

    def check_consistent_orientation(self) -> None:
        self.check_consistent_attribute('orientation')

    def check_consistent_affine(self):
        # https://github.com/fepegar/torchio/issues/354
        affine = None
        first_image = None
        iterable = self.get_images_dict(intensity_only=False).items()
        for image_name, image in iterable:
            if affine is None:
                affine = image.affine
                first_image = image_name
            elif not np.allclose(affine, image.affine, rtol=1e-6, atol=1e-6):
                message = (
                    f'Images "{first_image}" and "{image_name}" do not occupy'
                    ' the same physical space.'
                    f'\nAffine of "{first_image}":'
                    f'\n{pprint.pformat(affine)}'
                    f'\nAffine of "{image_name}":'
                    f'\n{pprint.pformat(image.affine)}'
                )
                raise RuntimeError(message)

    def check_consistent_space(self):
        self.check_consistent_spatial_shape()
        self.check_consistent_affine()

    def get_images_dict(
            self,
            intensity_only=True,
            include: Optional[Sequence[str]] = None,
            exclude: Optional[Sequence[str]] = None,
            ) -> Dict[str, Image]:
        images = {}
        for image_name, image in self.items():
            if not isinstance(image, Image):
                continue
            if intensity_only and not image[TYPE] == INTENSITY:
                continue
            if include is not None and image_name not in include:
                continue
            if exclude is not None and image_name in exclude:
                continue
            images[image_name] = image
        return images

    def get_images(
            self,
            intensity_only=True,
            include: Optional[Sequence[str]] = None,
            exclude: Optional[Sequence[str]] = None,
            ) -> List[Image]:
        images_dict = self.get_images_dict(intensity_only=intensity_only, include=include, exclude=exclude)
        return list(images_dict.values())

    def get_first_image(self) -> Image:
        return self.get_images(intensity_only=False)[0]

    # flake8: noqa: F821
    def add_transform(
            self,
            transform: 'Transform',
            parameters_dict: dict,
            ) -> None:
        self.applied_transforms.append((transform.name, parameters_dict))

    def add_transform_all(
            self,
            transform: 'Transform',
            ) -> None:

        parameters_dict = transform.__dict__.copy()
        self.applied_transforms.append((transform.name, parameters_dict))

    def load(self) -> None:
        """Load images in subject."""
        for image in self.get_images(intensity_only=False):
            image.load()

    def update_attributes(self) -> None:
        # This allows to get images using attribute notation, e.g. subject.t1
        self.__dict__.update(self)

    def add_image(self, image: Image, image_name: str) -> None:
        """Add an image."""
        self[image_name] = image
        self.update_attributes()

    def remove_image(self, image_name: str) -> None:
        """Remove an image."""
        del self[image_name]

    def plot(self, **kwargs) -> None:
        """Plot images."""
        from ..visualization import plot_subject  # avoid circular import
        plot_subject(self, **kwargs)<|MERGE_RESOLUTION|>--- conflicted
+++ resolved
@@ -116,16 +116,12 @@
 
         transforms_list = []
         for transform_name, arguments in self.applied_transforms:
-<<<<<<< HEAD
             if transform_name== 'RandomMotionFromTimeCourse':
                 arguments['name'] = transform_name
                 transforms_list.append(arguments)
             else:
-                transform = getattr(transforms, transform_name)(**arguments)
-=======
-            transform = transform_classes[transform_name](**arguments)
->>>>>>> 92a745e0
-            transforms_list.append(transform)
+                transform = transform_classes[transform_name](**arguments)
+                transforms_list.append(transform)
         return transforms_list
 
     def get_composed_history(self) -> 'Transform':
