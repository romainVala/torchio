--- conflicted
+++ resolved
@@ -361,7 +361,6 @@
     def get_first_image(self) -> Image:
         return self.get_images(intensity_only=False)[0]
 
-<<<<<<< HEAD
     def add_metrics(self,
                     transform: 'Transform',
                     metrics: dict) -> None:
@@ -369,9 +368,6 @@
         if isinstance(transform, RandomTransform):
             self.transforms_metrics.append((transform.name, metrics))
 
-    # flake8: noqa: F821
-=======
->>>>>>> 4e4be011
     def add_transform(
             self,
             transform: 'Transform',
