import warnings
from pathlib import Path
from typing import Tuple
import torch
import numpy as np
import nibabel as nib
import SimpleITK as sitk
from .. import TypePath, TypeData
from ..utils import nib_to_sitk, sitk_to_nib


FLIPXY = np.diag([-1, -1, 1, 1])


def read_image(path: TypePath) -> Tuple[torch.Tensor, np.ndarray]:
    try:
        result = _read_sitk(path)
    except RuntimeError:  # try with NiBabel
        try:
            result = _read_nibabel(path)
        except nib.loadsave.ImageFileError:
            raise RuntimeError(f'File "{path}" not understood')
    return result


def _read_nibabel(path: TypePath) -> Tuple[torch.Tensor, np.ndarray]:
    img = nib.load(str(path), mmap=False)
    data = img.get_fdata(dtype=np.float32)
    if data.ndim == 5:
        data = data[..., 0, :]
        data = data.transpose(3, 0, 1, 2)
    tensor = torch.from_numpy(data)
    affine = img.affine
    return tensor, affine


def _read_sitk(path: TypePath) -> Tuple[torch.Tensor, np.ndarray]:
    if Path(path).is_dir():  # assume DICOM
        image = _read_dicom(path)
    else:
        image = sitk.ReadImage(str(path))
    data, affine = sitk_to_nib(image, keepdim=True)
    if data.dtype != np.float32:
        data = data.astype(np.float32)
    tensor = torch.from_numpy(data)
    return tensor, affine


def _read_dicom(directory: TypePath):
    directory = Path(directory)
    if not directory.is_dir():  # unreachable if called from _read_sitk
        raise FileNotFoundError(f'Directory "{directory}" not found')
    reader = sitk.ImageSeriesReader()
    dicom_names = reader.GetGDCMSeriesFileNames(str(directory))
    if not dicom_names:
        message = (
            f'The directory "{directory}"'
            ' does not seem to contain DICOM files'
        )
        raise FileNotFoundError(message)
    reader.SetFileNames(dicom_names)
    image = reader.Execute()
    return image


def write_image(
        tensor: torch.Tensor,
        affine: TypeData,
        path: TypePath,
        squeeze: bool = True,
        ) -> None:
    args = tensor, affine, path
    try:
        _write_sitk(*args, squeeze=squeeze)
    except RuntimeError:  # try with NiBabel
        _write_nibabel(*args, squeeze=squeeze)


def _write_nibabel(
        tensor: TypeData,
        affine: TypeData,
        path: TypePath,
        squeeze: bool = False,
        ) -> None:
    """
    Expects a path with an extension that can be used by nibabel.save
    to write a NIfTI-1 image, such as '.nii.gz' or '.img'
    """
<<<<<<< HEAD
    nii = nib.Nifti1Image(tensor.numpy(), affine)
    nii.header['qform_code'] = 1
    nii.header['sform_code'] = 1
    nii.to_filename(str(path))
=======
    assert tensor.ndim == 4
    num_components = tensor.shape[0]

    # NIfTI components must be at the end, in a 5D array
    if num_components == 1:
        tensor = tensor[0]
    else:
        tensor = tensor[np.newaxis].permute(2, 3, 4, 0, 1)
    tensor = tensor.squeeze() if squeeze else tensor
    suffix = Path(str(path).replace('.gz', '')).suffix
    if '.nii' in suffix:
        img = nib.Nifti1Image(np.asarray(tensor), affine)
    elif '.hdr' in suffix or '.img' in suffix:
        img = nib.Nifti1Pair(np.asarray(tensor), affine)
    else:
        raise nib.loadsave.ImageFileError
    if num_components > 1:
        img.header.set_intent('vector')
    img.header['qform_code'] = 1
    img.header['sform_code'] = 0
    nib.save(img, str(path))
>>>>>>> be26d9be


def _write_sitk(
        tensor: torch.Tensor,
        affine: TypeData,
        path: TypePath,
        squeeze: bool = True,
        use_compression: bool = True,
        ) -> None:
    assert tensor.ndim == 4
    path = Path(path)
    if path.suffix in ('.png', '.jpg', '.jpeg'):
        warnings.warn(f'Casting to uint 8 before saving to {path}')
        tensor = tensor.numpy().astype(np.uint8)
    image = nib_to_sitk(tensor, affine, squeeze=squeeze)
    sitk.WriteImage(image, str(path), use_compression)


def read_matrix(path: TypePath):
    """Read an affine transform and convert to tensor."""
    path = Path(path)
    suffix = path.suffix
    if suffix in ('.tfm', '.h5'):  # ITK
        tensor = _read_itk_matrix(path)
    elif suffix in ('.txt', '.trsf'):  # NiftyReg, blockmatching
        tensor = _read_niftyreg_matrix(path)
    return tensor


def write_matrix(matrix: torch.Tensor, path: TypePath):
    """Write an affine transform."""
    path = Path(path)
    suffix = path.suffix
    if suffix in ('.tfm', '.h5'):  # ITK
        _write_itk_matrix(matrix, path)
    elif suffix in ('.txt', '.trsf'):  # NiftyReg, blockmatching
        _write_niftyreg_matrix(matrix, path)


def _to_itk_convention(matrix):
    """RAS to LPS"""
    matrix = np.dot(FLIPXY, matrix)
    matrix = np.dot(matrix, FLIPXY)
    matrix = np.linalg.inv(matrix)
    return matrix


def _from_itk_convention(matrix):
    """LPS to RAS"""
    matrix = np.dot(matrix, FLIPXY)
    matrix = np.dot(FLIPXY, matrix)
    matrix = np.linalg.inv(matrix)
    return matrix


def _read_itk_matrix(path):
    """Read an affine transform in ITK's .tfm format"""
    transform = sitk.ReadTransform(str(path))
    parameters = transform.GetParameters()
    rotation_parameters = parameters[:9]
    rotation_matrix = np.array(rotation_parameters).reshape(3, 3)
    translation_parameters = parameters[9:]
    translation_vector = np.array(translation_parameters).reshape(3, 1)
    matrix = np.hstack([rotation_matrix, translation_vector])
    homogeneous_matrix_lps = np.vstack([matrix, [0, 0, 0, 1]])
    homogeneous_matrix_ras = _from_itk_convention(homogeneous_matrix_lps)
    return torch.from_numpy(homogeneous_matrix_ras)


def _write_itk_matrix(matrix, tfm_path):
    """The tfm file contains the matrix from floating to reference."""
    transform = _matrix_to_itk_transform(matrix)
    transform.WriteTransform(str(tfm_path))


def _matrix_to_itk_transform(matrix, dimensions=3):
    matrix = _to_itk_convention(matrix)
    rotation = matrix[:dimensions, :dimensions].ravel().tolist()
    translation = matrix[:dimensions, 3].tolist()
    transform = sitk.AffineTransform(rotation, translation)
    return transform


def _read_niftyreg_matrix(trsf_path):
    """Read a NiftyReg matrix and return it as a NumPy array"""
    matrix = np.loadtxt(trsf_path)
    matrix = np.linalg.inv(matrix)
    return torch.from_numpy(matrix)


def _write_niftyreg_matrix(matrix, txt_path):
    """Write an affine transform in NiftyReg's .txt format (ref -> flo)"""
    matrix = np.linalg.inv(matrix)
    np.savetxt(txt_path, matrix, fmt='%.8f')<|MERGE_RESOLUTION|>--- conflicted
+++ resolved
@@ -86,12 +86,6 @@
     Expects a path with an extension that can be used by nibabel.save
     to write a NIfTI-1 image, such as '.nii.gz' or '.img'
     """
-<<<<<<< HEAD
-    nii = nib.Nifti1Image(tensor.numpy(), affine)
-    nii.header['qform_code'] = 1
-    nii.header['sform_code'] = 1
-    nii.to_filename(str(path))
-=======
     assert tensor.ndim == 4
     num_components = tensor.shape[0]
 
@@ -111,9 +105,8 @@
     if num_components > 1:
         img.header.set_intent('vector')
     img.header['qform_code'] = 1
-    img.header['sform_code'] = 0
+    img.header['sform_code'] = 1
     nib.save(img, str(path))
->>>>>>> be26d9be
 
 
 def _write_sitk(
