--- conflicted
+++ resolved
@@ -4,12 +4,6 @@
 
 from torch.utils.data import Dataset
 
-<<<<<<< HEAD
-from ..torchio import DATA, AFFINE, TypePath, LABEL, INTENSITY
-from .image import Image
-from .io import write_image
-=======
->>>>>>> 6f80d12b
 from .subject import Subject
 import torch
 
