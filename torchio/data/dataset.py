import copy
from typing import Sequence, Optional, Callable, Iterable

from torch.utils.data import Dataset

from .subject import Subject
import torch

from utils_file import gfile, get_parent_path

class SubjectsDataset(Dataset):
    """Base TorchIO dataset.

    Reader of 3D medical images that directly inherits from the PyTorch
    :class:`~torch.utils.data.Dataset`. It can be used with a PyTorch
    :class:`~torch.utils.data.DataLoader` for efficient loading and
    augmentation. It receives a list of instances of :class:`~torchio.Subject`
    and an optional transform applied to the volumes after loading.

    Args:
        subjects: List of instances of :class:`~torchio.Subject`.
        transform: An instance of :class:`~torchio.transforms.Transform`
            that will be applied to each subject.
        load_getitem: Load all subject images before returning it in
            :meth:`__getitem__`. Set it to ``False`` if some of the images will
            not be needed during training.

    Example:
        >>> import torchio as tio
        >>> subject_a = tio.Subject(
        ...     t1=tio.ScalarImage('t1.nrrd',),
        ...     t2=tio.ScalarImage('t2.mha',),
        ...     label=tio.LabelMap('t1_seg.nii.gz'),
        ...     age=31,
        ...     name='Fernando Perez',
        ... )
        >>> subject_b = tio.Subject(
        ...     t1=tio.ScalarImage('colin27_t1_tal_lin.minc',),
        ...     t2=tio.ScalarImage('colin27_t2_tal_lin_dicom',),
        ...     label=tio.LabelMap('colin27_seg1.nii.gz'),
        ...     age=56,
        ...     name='Colin Holmes',
        ... )
        >>> subjects_list = [subject_a, subject_b]
        >>> transforms = [
        ...     tio.RescaleIntensity(out_min_max=(0, 1)),
        ...     tio.RandomAffine(),
        ... ]
        >>> transform = tio.Compose(transforms)
        >>> subjects_dataset = tio.SubjectsDataset(subjects_list, transform=transform)
        >>> subject = subjects_dataset[0]

    .. _NiBabel: https://nipy.org/nibabel/#nibabel
    .. _SimpleITK: https://itk.org/Wiki/ITK/FAQ#What_3D_file_formats_can_ITK_import_and_export.3F
    .. _DICOM: https://www.dicomstandard.org/
    .. _affine matrix: https://nipy.org/nibabel/coordinate_systems.html

    .. tip:: To quickly iterate over the subjects without loading the images,
        use :meth:`dry_iter()`.
    """  # noqa: E501

    def __init__(
            self,
            subjects: Sequence[Subject],
            transform: Optional[Callable] = None,
            save_to_dir = None,
            load_from_dir = None,
            add_to_load = None,
            add_to_load_regexp = None,
            load_getitem: bool = True,
            ):
        self.load_from_dir = load_from_dir
        self.add_to_load = add_to_load
        self.add_to_load_regexp = add_to_load_regexp
        if not load_from_dir:
            self._parse_subjects_list(subjects)
        self._subjects = subjects
        self._transform: Optional[Callable]
        self.set_transform(transform)
        self.save_to_dir = save_to_dir
        self.load_getitem = load_getitem

    def __len__(self):
        return len(self._subjects)

    def __getitem__(self, index: int) -> Subject:
<<<<<<< HEAD
        if not isinstance(index, int):
            raise ValueError(f'Index "{index}" must be int, not {type(index)}')

        if self.load_from_dir:
            subject = torch.load(self._subjects[index])
            if self.add_to_load is not None:
                #print('adding subject with {}'.format(self.add_to_load))
                ii = subject.get_images()
                image_path = ii[0]['path']
                if 'original' in self.add_to_load:
                    #print('adding original subject')
                    ss = Subject(image = Image(image_path, INTENSITY))
                    # sss = self._get_sample_dict_from_subject(ss)
                    #sss = copy.deepcopy(ss)
                    sss = ss

                    subject['original'] = sss['image']

                    if self.add_to_load=='original': #trick to use both orig and mask :hmmm....
                        add_to_load = None
                    else:
                        add_to_load = self.add_to_load[8:]
                else:
                    add_to_load = self.add_to_load

                if add_to_load is not None:
                    image_add = gfile(get_parent_path(image_path), self.add_to_load_regexp)[0]
                    #print('adding image {} to {}'.format(image_add,self.add_to_load))
                    ss = Subject(image = Image(image_add, LABEL))
                    #sss = self._get_sample_dict_from_subject(ss)
                    #sss = copy.deepcopy(ss)
                    sss = ss
                    hh = subject.history
                    for hhh in hh:
                        if 'RandomElasticDeformation' in hhh[0]:
                            from torchio.transforms import RandomElasticDeformation
                            num_cp =  hhh[1]['coarse_grid'].shape[1]
                            rr = RandomElasticDeformation(num_control_points=num_cp)
                            sss = rr.apply_given_transform(sss, hhh[1]['coarse_grid'])

                    subject[add_to_load] = sss['image']
            #print('subject with keys {}'.format(subject.keys()))
        else:
            try:
                index = int(index)
            except (RuntimeError, TypeError):
                raise ValueError(f'Index "{index}" must be int or compatible dtype, not {type(index)}')

            subject = self._subjects[index]
            subject = copy.deepcopy(subject)  # cheap since images not loaded yet
            if self.load_getitem:
                subject.load()
=======
        try:
            index = int(index)
        except (RuntimeError, TypeError):
            message = (
                f'Index "{index}" must be int or compatible dtype,'
                f' but an object of type "{type(index)}" was passed'
            )
            raise ValueError(message)

        subject = self._subjects[index]
        subject = copy.deepcopy(subject)  # cheap since images not loaded yet
        if self.load_getitem:
            subject.load()
>>>>>>> 0eb98aae

        # Apply transform (this is usually the bottleneck)
        if self._transform is not None:
            subject = self._transform(subject)

        if self.save_to_dir is not None:
            res_dir = self.save_to_dir
            fname = res_dir + '/subject{:05d}'.format(index)
            if 'image_orig' in subject: subject.pop('image_orig')
            torch.save(subject, fname + '_subject.pt')

        return subject

    def dry_iter(self):
        """Return the internal list of subjects.

        This can be used to iterate over the subjects without loading the data
        and applying any transforms::

        >>> names = [subject.name for subject in dataset.dry_iter()]
        """
        return self._subjects

    def set_transform(self, transform: Optional[Callable]) -> None:
        """Set the :attr:`transform` attribute.

        Args:
            transform: Callable object, typically an subclass of
                :class:`torchio.transforms.Transform`.
        """
        if transform is not None and not callable(transform):
            message = (
                'The transform must be a callable object,'
                f' but it has type {type(transform)}'
            )
            raise ValueError(message)
        self._transform = transform

    def get_transform(self) :
        return self._transform

    @staticmethod
    def _parse_subjects_list(subjects_list: Iterable[Subject]) -> None:
        # Check that it's an iterable
        try:
            iter(subjects_list)
        except TypeError as e:
            message = (
                f'Subject list must be an iterable, not {type(subjects_list)}'
            )
            raise TypeError(message) from e

        # Check that it's not empty
        if not subjects_list:
            raise ValueError('Subjects list is empty')

        # Check each element
        for subject in subjects_list:
            if not isinstance(subject, Subject):
                message = (
                    'Subjects list must contain instances of torchio.Subject,'
                    f' not "{type(subject)}"'
                )
                raise TypeError(message)<|MERGE_RESOLUTION|>--- conflicted
+++ resolved
@@ -84,7 +84,6 @@
         return len(self._subjects)
 
     def __getitem__(self, index: int) -> Subject:
-<<<<<<< HEAD
         if not isinstance(index, int):
             raise ValueError(f'Index "{index}" must be int, not {type(index)}')
 
@@ -131,27 +130,16 @@
             try:
                 index = int(index)
             except (RuntimeError, TypeError):
-                raise ValueError(f'Index "{index}" must be int or compatible dtype, not {type(index)}')
+                message = (
+                    f'Index "{index}" must be int or compatible dtype,'
+                    f' but an object of type "{type(index)}" was passed'
+                )
+                raise ValueError(message)
 
             subject = self._subjects[index]
             subject = copy.deepcopy(subject)  # cheap since images not loaded yet
             if self.load_getitem:
                 subject.load()
-=======
-        try:
-            index = int(index)
-        except (RuntimeError, TypeError):
-            message = (
-                f'Index "{index}" must be int or compatible dtype,'
-                f' but an object of type "{type(index)}" was passed'
-            )
-            raise ValueError(message)
-
-        subject = self._subjects[index]
-        subject = copy.deepcopy(subject)  # cheap since images not loaded yet
-        if self.load_getitem:
-            subject.load()
->>>>>>> 0eb98aae
 
         # Apply transform (this is usually the bottleneck)
         if self._transform is not None:
