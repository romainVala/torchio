import copy
import collections
from typing import Dict, Sequence, Optional, Callable

from deprecated import deprecated
from torch.utils.data import Dataset

from ..utils import get_stem
from ..torchio import DATA, AFFINE, TYPE, PATH, STEM, TypePath, LABEL, INTENSITY
from .image import Image
from .io import write_image
from .subject import Subject
import torch

from utils_file import gfile, get_parent_path

class ImagesDataset(Dataset):
    """Base TorchIO dataset.

    :py:class:`~torchio.data.dataset.ImagesDataset`
    is a reader of 3D medical images that directly
    inherits from :class:`torch.utils.data.Dataset`.
    It can be used with a :class:`torch.utils.data.DataLoader`
    for efficient loading and augmentation.
    It receives a list of subjects, where each subject is an instance of
    :py:class:`torchio.data.subject.Subject` containing instances of
    :py:class:`torchio.data.image.Image`.
    The file format must be compatible with `NiBabel`_ or `SimpleITK`_ readers.
    It can also be a directory containing
    `DICOM`_ files.

    Indexing an :py:class:`~torchio.data.dataset.ImagesDataset` returns an
    instance of :py:class:`~torchio.data.subject.Subject`. Check out the
    documentation for both classes for usage examples.

    Example:

        >>> sample = images_dataset[0]
        >>> sample
        Subject(Keys: ('image', 'label'); images: 2)
        >>> image = sample['image']  # or sample.image
        >>> image.shape
        torch.Size([1, 176, 256, 256])
        >>> image.affine
        array([[   0.03,    1.13,   -0.08,  -88.54],
               [   0.06,    0.08,    0.95, -129.66],
               [   1.18,   -0.06,   -0.11,  -67.15],
               [   0.  ,    0.  ,    0.  ,    1.  ]])

    Args:
        subjects: Sequence of instances of
            :class:`~torchio.data.subject.Subject`.
        transform: An instance of :py:class:`torchio.transforms.Transform`
            that will be applied to each sample.

    Example:
        >>> import torchio
        >>> from torchio import ImagesDataset, Image, Subject
        >>> from torchio.transforms import RescaleIntensity, RandomAffine, Compose
        >>> subject_a = Subject([
        ...     t1=Image('t1.nrrd', type=torchio.INTENSITY),
        ...     t2=Image('t2.mha', type=torchio.INTENSITY),
        ...     label=Image('t1_seg.nii.gz', type=torchio.LABEL),
        ...     age=31,
        ...     name='Fernando Perez',
        >>> ])
        >>> subject_b = Subject(
        ...     t1=Image('colin27_t1_tal_lin.minc', type=torchio.INTENSITY),
        ...     t2=Image('colin27_t2_tal_lin_dicom', type=torchio.INTENSITY),
        ...     label=Image('colin27_seg1.nii.gz', type=torchio.LABEL),
        ...     age=56,
        ...     name='Colin Holmes',
        ... )
        >>> subjects_list = [subject_a, subject_b]
        >>> transforms = [
        ...     RescaleIntensity((0, 1)),
        ...     RandomAffine(),
        ... ]
        >>> transform = Compose(transforms)
        >>> subjects_dataset = ImagesDataset(subjects_list, transform=transform)
        >>> subject_sample = subjects_dataset[0]

    .. _NiBabel: https://nipy.org/nibabel/#nibabel
    .. _SimpleITK: https://itk.org/Wiki/ITK/FAQ#What_3D_file_formats_can_ITK_import_and_export.3F
    .. _DICOM: https://www.dicomstandard.org/
    .. _affine matrix: https://nipy.org/nibabel/coordinate_systems.html
    """

    def __init__(
            self,
            subjects: Sequence[Subject],
            transform: Optional[Callable] = None,
            save_to_dir = None,
            load_from_dir = None,
            add_to_load = None,
            add_to_load_regexp = None,
            ):
        self.load_from_dir = load_from_dir
        self.add_to_load = add_to_load
        self.add_to_load_regexp = add_to_load_regexp
        if not load_from_dir:
            self._parse_subjects_list(subjects)
        self.subjects = subjects
        self._transform: Optional[Callable]
        self.set_transform(transform)
        self.save_to_dir = save_to_dir

    def __len__(self):
        return len(self.subjects)

    def __getitem__(self, index: int) -> dict:
        if not isinstance(index, int):
            raise ValueError(f'Index "{index}" must be int, not {type(index)}')
<<<<<<< HEAD

        if self.load_from_dir:
            sample = torch.load(self.subjects[index])
            if self.add_to_load is not None:
                #print('adding sample with {}'.format(self.add_to_load))
                ii = sample.get_images()
                image_path = ii[0]['path']
                if 'original' in self.add_to_load:
                    #print('adding original sample')
                    ss = Subject(image = Image(image_path, INTENSITY))
                    # sss = self._get_sample_dict_from_subject(ss)
                    #sss = copy.deepcopy(ss)
                    sss = ss

                    sample['original'] = sss['image']

                    if self.add_to_load=='original': #trick to use both orig and mask :hmmm....
                        add_to_load = None
                    else:
                        add_to_load = self.add_to_load[8:]
                else:
                    add_to_load = self.add_to_load

                if add_to_load is not None:
                    image_add = gfile(get_parent_path(image_path), self.add_to_load_regexp)[0]
                    #print('adding image {} to {}'.format(image_add,self.add_to_load))
                    ss = Subject(image = Image(image_add, LABEL))
                    #sss = self._get_sample_dict_from_subject(ss)
                    #sss = copy.deepcopy(ss)
                    sss = ss
                    hh = sample.history
                    for hhh in hh:
                        if 'RandomElasticDeformation' in hhh[0]:
                            from torchio.transforms import RandomElasticDeformation
                            num_cp =  hhh[1]['coarse_grid'].shape[1]
                            rr = RandomElasticDeformation(num_control_points=num_cp)
                            sss = rr.apply_given_transform(sss, hhh[1]['coarse_grid'])

                    sample[add_to_load] = sss['image']
            #print('sample with keys {}'.format(sample.keys()))
        else:
            subject = self.subjects[index]
            sample = copy.deepcopy(subject)
            # sample = self._get_sample_dict_from_subject(subject)
            sample.load()

=======
        subject = self.subjects[index]
        sample = copy.deepcopy(subject)  # cheap since images not loaded yet
        sample.load()
>>>>>>> 42a45fdf

        # Apply transform (this is usually the bottleneck)
        if self._transform is not None:
            sample = self._transform(sample)

        if self.save_to_dir is not None:
            res_dir = self.save_to_dir
            fname = res_dir + '/sample{:05d}'.format(index)
            if 'image_orig' in sample: sample.pop('image_orig')
            torch.save(sample, fname + '_sample.pt')

        return sample

    def set_transform(self, transform: Optional[Callable]) -> None:
        """Set the :attr:`transform` attribute.

        Args:
            transform: An instance of :py:class:`torchio.transforms.Transform`.
        """
        if transform is not None and not callable(transform):
            raise ValueError(
                f'The transform must be a callable object, not {transform}')
        self._transform = transform

    def get_transform(self) :
        return self._transform

    @staticmethod
    def _parse_subjects_list(subjects_list: Sequence[Subject]) -> None:
        # Check that it's list or tuple
        if not isinstance(subjects_list, collections.abc.Sequence):
            raise TypeError(
                f'Subject list must be a sequence, not {type(subjects_list)}')

        # Check that it's not empty
        if not subjects_list:
            raise ValueError('Subjects list is empty')

        # Check each element
        for subject in subjects_list:
            if not isinstance(subject, Subject):
                message = (
                    'Subjects list must contain instances of torchio.Subject,'
                    f' not "{type(subject)}"'
                )
                raise TypeError(message)

    @classmethod
    @deprecated(
        'ImagesDataset.save_sample is deprecated. Use Image.save instead'
    )
    def save_sample(
            cls,
            sample: Subject,
            output_paths_dict: Dict[str, TypePath],
            ) -> None:
        for key, output_path in output_paths_dict.items():
            tensor = sample[key][DATA].squeeze()  # assume 2D if (1, 1, H, W)
            affine = sample[key][AFFINE]
            write_image(tensor, affine, output_path)<|MERGE_RESOLUTION|>--- conflicted
+++ resolved
@@ -111,7 +111,6 @@
     def __getitem__(self, index: int) -> dict:
         if not isinstance(index, int):
             raise ValueError(f'Index "{index}" must be int, not {type(index)}')
-<<<<<<< HEAD
 
         if self.load_from_dir:
             sample = torch.load(self.subjects[index])
@@ -154,15 +153,9 @@
             #print('sample with keys {}'.format(sample.keys()))
         else:
             subject = self.subjects[index]
-            sample = copy.deepcopy(subject)
+            sample = copy.deepcopy(subject) # cheap since images not loaded yet
             # sample = self._get_sample_dict_from_subject(subject)
             sample.load()
-
-=======
-        subject = self.subjects[index]
-        sample = copy.deepcopy(subject)  # cheap since images not loaded yet
-        sample.load()
->>>>>>> 42a45fdf
 
         # Apply transform (this is usually the bottleneck)
         if self._transform is not None:
