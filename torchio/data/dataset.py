import copy
import collections
from typing import Dict, Sequence, Optional, Callable

from deprecated import deprecated
from torch.utils.data import Dataset

from ..utils import get_stem
from ..torchio import DATA, AFFINE, TYPE, PATH, STEM, TypePath, LABEL, INTENSITY
from .image import Image
from .io import write_image
from .subject import Subject
import torch

from utils_file import gfile, get_parent_path

class ImagesDataset(Dataset):
    """Base TorchIO dataset.

    :py:class:`~torchio.data.dataset.ImagesDataset`
    is a reader of 3D medical images that directly
    inherits from :class:`torch.utils.data.Dataset`.
    It can be used with a :class:`torch.utils.data.DataLoader`
    for efficient loading and augmentation.
    It receives a list of subjects, where each subject is an instance of
    :py:class:`torchio.data.subject.Subject` containing instances of
    :py:class:`torchio.data.image.Image`.
    The file format must be compatible with `NiBabel`_ or `SimpleITK`_ readers.
    It can also be a directory containing
    `DICOM`_ files.

    Indexing an :py:class:`~torchio.data.dataset.ImagesDataset` returns an
    instance of :py:class:`~torchio.data.subject.Subject`. Check out the
    documentation for both classes for usage examples.

    Example:

        >>> sample = images_dataset[0]
        >>> sample
        Subject(Keys: ('image', 'label'); images: 2)
        >>> image = sample['image']  # or sample.image
        >>> image.shape
        torch.Size([1, 176, 256, 256])
        >>> image.affine
        array([[   0.03,    1.13,   -0.08,  -88.54],
               [   0.06,    0.08,    0.95, -129.66],
               [   1.18,   -0.06,   -0.11,  -67.15],
               [   0.  ,    0.  ,    0.  ,    1.  ]])

    Args:
        subjects: Sequence of instances of
            :class:`~torchio.data.subject.Subject`.
        transform: An instance of :py:class:`torchio.transforms.Transform`
            that will be applied to each sample.

    Example:
        >>> import torchio
        >>> from torchio import ImagesDataset, Image, Subject
        >>> from torchio.transforms import RescaleIntensity, RandomAffine, Compose
        >>> subject_a = Subject([
        ...     t1=Image('~/Dropbox/MRI/t1.nrrd', type=torchio.INTENSITY),
        ...     t2=Image('~/Dropbox/MRI/t2.mha', type=torchio.INTENSITY),
        ...     label=Image('~/Dropbox/MRI/t1_seg.nii.gz', type=torchio.LABEL),
        ...     age=31,
        ...     name='Fernando Perez',
        >>> ])
        >>> subject_b = Subject(
        ...     t1=Image('/tmp/colin27_t1_tal_lin.minc', type=torchio.INTENSITY),
        ...     t2=Image('/tmp/colin27_t2_tal_lin_dicom', type=torchio.INTENSITY),
        ...     label=Image('/tmp/colin27_seg1.nii.gz', type=torchio.LABEL),
        ...     age=56,
        ...     name='Colin Holmes',
        ... )
        >>> subjects_list = [subject_a, subject_b]
        >>> transforms = [
        ...     RescaleIntensity((0, 1)),
        ...     RandomAffine(),
        ... ]
        >>> transform = Compose(transforms)
        >>> subjects_dataset = ImagesDataset(subjects_list, transform=transform)
        >>> subject_sample = subjects_dataset[0]

    .. _NiBabel: https://nipy.org/nibabel/#nibabel
    .. _SimpleITK: https://itk.org/Wiki/ITK/FAQ#What_3D_file_formats_can_ITK_import_and_export.3F
    .. _DICOM: https://www.dicomstandard.org/
    .. _affine matrix: https://nipy.org/nibabel/coordinate_systems.html
    """

    def __init__(
            self,
            subjects: Sequence[Subject],
            transform: Optional[Callable] = None,
<<<<<<< HEAD
            check_nans: bool = True,
            save_to_dir = None,
            load_from_dir = None,
            add_to_load = None,
            add_to_load_regexp = None,
            load_image_data: bool = True,
=======
>>>>>>> 90612ef3
            ):
        self.load_from_dir = load_from_dir
        self.add_to_load = add_to_load
        self.add_to_load_regexp = add_to_load_regexp
        if not load_from_dir:
            self._parse_subjects_list(subjects)
        self.subjects = subjects
        self._transform: Optional[Callable]
        self.set_transform(transform)
<<<<<<< HEAD
        self.check_nans = check_nans
        self.save_to_dir = save_to_dir
        self._load_image_data: bool
        self.set_load_image_data(load_image_data)
=======
>>>>>>> 90612ef3

    def __len__(self):
        return len(self.subjects)

    def __getitem__(self, index: int) -> dict:
        if not isinstance(index, int):
            raise ValueError(f'Index "{index}" must be int, not {type(index)}')
<<<<<<< HEAD

        if self.load_from_dir:
            sample = torch.load(self.subjects[index])
            if self.add_to_load is not None:
                #print('adding sample with {}'.format(self.add_to_load))
                ii = sample.get_images()
                image_path = ii[0]['path']
                if 'original' in self.add_to_load:
                    #print('adding original sample')
                    ss = Subject(image = Image(image_path, INTENSITY))
                    sss = self._get_sample_dict_from_subject(ss)
                    sample['original'] = sss['image']

                    if self.add_to_load=='original': #trick to use both orig and mask :hmmm....
                        add_to_load = None
                    else:
                        add_to_load = self.add_to_load[8:]
                else:
                    add_to_load = self.add_to_load

                if add_to_load is not None:
                    image_add = gfile(get_parent_path(image_path), self.add_to_load_regexp)[0]
                    #print('adding image {} to {}'.format(image_add,self.add_to_load))
                    ss = Subject(image = Image(image_add, LABEL))
                    sss = self._get_sample_dict_from_subject(ss)
                    hh = sample.history
                    for hhh in hh:
                        if 'RandomElasticDeformation' in hhh[0]:
                            from torchio.transforms import RandomElasticDeformation
                            num_cp =  hhh[1]['coarse_grid'].shape[1]
                            rr = RandomElasticDeformation(num_control_points=num_cp)
                            sss = rr.apply_given_transform(sss, hhh[1]['coarse_grid'])

                    sample[add_to_load] = sss['image']
            #print('sample with keys {}'.format(sample.keys()))
        else:
            subject = self.subjects[index]
            sample = self._get_sample_dict_from_subject(subject)
=======
        subject = self.subjects[index]
        sample = copy.deepcopy(subject)
>>>>>>> 90612ef3

        # Apply transform (this is usually the bottleneck)
        if self._transform is not None:
            sample = self._transform(sample)

        if self.save_to_dir is not None:
            res_dir = self.save_to_dir
            fname = res_dir + '/sample{:05d}'.format(index)
            if 'image_orig' in sample: sample.pop('image_orig')
            torch.save(sample, fname + '_sample.pt')

        return sample

    def set_transform(self, transform: Optional[Callable]) -> None:
        """Set the :attr:`transform` attribute.

        Args:
            transform: An instance of :py:class:`torchio.transforms.Transform`.
        """
        if transform is not None and not callable(transform):
            raise ValueError(
                f'The transform must be a callable object, not {transform}')
        self._transform = transform

    def get_transform(self) :
        return self._transform

    @staticmethod
    def _parse_subjects_list(subjects_list: Sequence[Subject]) -> None:
        # Check that it's list or tuple
        if not isinstance(subjects_list, collections.abc.Sequence):
            raise TypeError(
                f'Subject list must be a sequence, not {type(subjects_list)}')

        # Check that it's not empty
        if not subjects_list:
            raise ValueError('Subjects list is empty')

        # Check each element
        for subject in subjects_list:
            if not isinstance(subject, Subject):
                message = (
                    'Subjects list must contain instances of torchio.Subject,'
                    f' not "{type(subject)}"'
                )
                raise TypeError(message)

    @classmethod
    @deprecated(
        'ImagesDataset.save_sample is deprecated. Use Image.save instead'
    )
    def save_sample(
            cls,
            sample: Subject,
            output_paths_dict: Dict[str, TypePath],
            ) -> None:
        for key, output_path in output_paths_dict.items():
            tensor = sample[key][DATA].squeeze()  # assume 2D if (1, 1, H, W)
            affine = sample[key][AFFINE]
            write_image(tensor, affine, output_path)<|MERGE_RESOLUTION|>--- conflicted
+++ resolved
@@ -90,15 +90,12 @@
             self,
             subjects: Sequence[Subject],
             transform: Optional[Callable] = None,
-<<<<<<< HEAD
             check_nans: bool = True,
             save_to_dir = None,
             load_from_dir = None,
             add_to_load = None,
             add_to_load_regexp = None,
             load_image_data: bool = True,
-=======
->>>>>>> 90612ef3
             ):
         self.load_from_dir = load_from_dir
         self.add_to_load = add_to_load
@@ -108,13 +105,10 @@
         self.subjects = subjects
         self._transform: Optional[Callable]
         self.set_transform(transform)
-<<<<<<< HEAD
         self.check_nans = check_nans
         self.save_to_dir = save_to_dir
         self._load_image_data: bool
         self.set_load_image_data(load_image_data)
-=======
->>>>>>> 90612ef3
 
     def __len__(self):
         return len(self.subjects)
@@ -122,7 +116,6 @@
     def __getitem__(self, index: int) -> dict:
         if not isinstance(index, int):
             raise ValueError(f'Index "{index}" must be int, not {type(index)}')
-<<<<<<< HEAD
 
         if self.load_from_dir:
             sample = torch.load(self.subjects[index])
@@ -160,11 +153,8 @@
             #print('sample with keys {}'.format(sample.keys()))
         else:
             subject = self.subjects[index]
-            sample = self._get_sample_dict_from_subject(subject)
-=======
-        subject = self.subjects[index]
-        sample = copy.deepcopy(subject)
->>>>>>> 90612ef3
+            sample = copy.deepcopy(subject)
+            # sample = self._get_sample_dict_from_subject(subject)
 
         # Apply transform (this is usually the bottleneck)
         if self._transform is not None:
