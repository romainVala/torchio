--- conflicted
+++ resolved
@@ -4,12 +4,8 @@
 from torch.utils.data import Dataset
 
 from .subject import Subject
-<<<<<<< HEAD
 import torch
-=======
 from ..utils import get_subjects_from_batch
-
->>>>>>> 4e4be011
 
 class SubjectsDataset(Dataset):
     """Base TorchIO dataset.
