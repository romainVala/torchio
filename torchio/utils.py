--- conflicted
+++ resolved
@@ -318,7 +318,6 @@
         raise TypeError(message)
 
 
-<<<<<<< HEAD
 def gen_seed():
     """
     Random seed generator to avoid overflow
@@ -333,12 +332,11 @@
         return True
     except (TypeError, OverflowError):
         return False
-=======
+
 def get_major_sitk_version() -> int:
     import SimpleITK as sitk
     # This attribute was added in version 2
     # https://github.com/SimpleITK/SimpleITK/pull/1171
     version = getattr(sitk, '__version__', None)
     major_version = 1 if version is None else 2
-    return major_version
->>>>>>> fc63c3ed
+    return major_version