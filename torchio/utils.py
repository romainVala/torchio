import ast
import gzip
import json
import shutil
import tempfile
from pathlib import Path
from typing import Union, Iterable, Tuple, Any, Optional, List, Sequence

import torch
import numpy as np
import nibabel as nib
import SimpleITK as sitk
from tqdm import trange
from .torchio import (
    INTENSITY,
    TypeData,
    TypeNumber,
    TypePath,
    REPO_URL,
)
import torch

FLIP_XY = np.diag((-1, -1, 1))  # used to switch between LPS and RAS


def to_tuple(
        value: Union[TypeNumber, Iterable[TypeNumber]],
        length: int = 1,
        ) -> Tuple[TypeNumber, ...]:
    """
    to_tuple(1, length=1) -> (1,)
    to_tuple(1, length=3) -> (1, 1, 1)

    If value is an iterable, n is ignored and tuple(value) is returned
    to_tuple((1,), length=1) -> (1,)
    to_tuple((1, 2), length=1) -> (1, 2)
    to_tuple([1, 2], length=3) -> (1, 2)
    """
    try:
        iter(value)
        value = tuple(value)
    except TypeError:
        value = length * (value,)
    return value


def get_stem(
        path: Union[TypePath, List[TypePath]]
        ) -> Union[str, List[str]]:
    """
    '/home/user/image.nii.gz' -> 'image'
    """
    def _get_stem(path_string):
        return Path(path_string).name.split('.')[0]
    if isinstance(path, (str, Path)):
        return _get_stem(path)
    return [_get_stem(p) for p in path]


def create_dummy_dataset(
        num_images: int,
        size_range: Tuple[int, int],
        directory: Optional[TypePath] = None,
        suffix: str = '.nii.gz',
        force: bool = False,
        verbose: bool = False,
        ):
    from .data import ScalarImage, LabelMap, Subject
    output_dir = tempfile.gettempdir() if directory is None else directory
    output_dir = Path(output_dir)
    images_dir = output_dir / 'dummy_images'
    labels_dir = output_dir / 'dummy_labels'

    if force:
        shutil.rmtree(images_dir)
        shutil.rmtree(labels_dir)

    subjects: List[Subject] = []
    if images_dir.is_dir():
        for i in trange(num_images):
            image_path = images_dir / f'image_{i}{suffix}'
            label_path = labels_dir / f'label_{i}{suffix}'
            subject = Subject(
                one_modality=ScalarImage(image_path),
                segmentation=LabelMap(label_path),
            )
            subjects.append(subject)
    else:
        images_dir.mkdir(exist_ok=True, parents=True)
        labels_dir.mkdir(exist_ok=True, parents=True)
        if verbose:
            print('Creating dummy dataset...')  # noqa: T001
            iterable = trange(num_images)
        else:
            iterable = range(num_images)
        for i in iterable:
            shape = np.random.randint(*size_range, size=3)
            affine = np.eye(4)
            image = np.random.rand(*shape)
            label = np.ones_like(image)
            label[image < 0.33] = 0
            label[image > 0.66] = 2
            image *= 255

            image_path = images_dir / f'image_{i}{suffix}'
            nii = nib.Nifti1Image(image.astype(np.uint8), affine)
            nii.to_filename(str(image_path))

            label_path = labels_dir / f'label_{i}{suffix}'
            nii = nib.Nifti1Image(label.astype(np.uint8), affine)
            nii.to_filename(str(label_path))

            subject = Subject(
                one_modality=ScalarImage(image_path),
                segmentation=LabelMap(label_path),
            )
            subjects.append(subject)
    return subjects


def apply_transform_to_file(
        input_path: TypePath,
        transform,  # : Transform seems to create a circular import
        output_path: TypePath,
        type: str = INTENSITY,  # noqa: A002
        verbose: bool = False,
        ):
    from . import Image, Subject
    subject = Subject(image=Image(input_path, type=type))
    transformed = transform(subject)
    transformed.image.save(output_path)
    if verbose and transformed.history:
        print(transformed.history[0])  # noqa: T001


def guess_type(string: str) -> Any:
    # Adapted from
    # https://www.reddit.com/r/learnpython/comments/4599hl/module_to_guess_type_from_a_string/czw3f5s
    string = string.replace(' ', '')
    try:
        value = ast.literal_eval(string)
    except ValueError:
        result_type = str
    else:
        result_type = type(value)
    if result_type in (list, tuple):
        string = string[1:-1]  # remove brackets
        split = string.split(',')
        list_result = [guess_type(n) for n in split]
        value = tuple(list_result) if result_type is tuple else list_result
        return value
    try:
        value = result_type(string)
    except TypeError:
        value = None
    return value


def get_rotation_and_spacing_from_affine(
        affine: np.ndarray,
        ) -> Tuple[np.ndarray, np.ndarray]:
    # From https://github.com/nipy/nibabel/blob/master/nibabel/orientations.py
    rotation_zoom = affine[:3, :3]
    spacing = np.sqrt(np.sum(rotation_zoom * rotation_zoom, axis=0))
    rotation = rotation_zoom / spacing
    return rotation, spacing


def nib_to_sitk(
        data: TypeData,
        affine: TypeData,
        squeeze: bool = False,
        force_3d: bool = False,
        force_4d: bool = False,
        ) -> sitk.Image:
    """Create a SimpleITK image from a tensor and a 4x4 affine matrix."""
    if data.ndim != 4:
        raise ValueError(f'Input must be 4D, but has shape {tuple(data.shape)}')
    # Possibilities
    # (1, w, h, 1)
    # (c, w, h, 1)
    # (1, w, h, 1)
    # (c, w, h, d)
    array = np.asarray(data)
    affine = np.asarray(affine).astype(np.float64)

    is_multichannel = array.shape[0] > 1 and not force_4d
    is_2d = array.shape[3] == 1 and not force_3d
    if is_2d:
        array = array[..., 0]
    if not is_multichannel and not force_4d:
        array = array[0]
    array = array.transpose()  # (W, H, D, C) or (W, H, D)
    image = sitk.GetImageFromArray(array, isVector=is_multichannel)

    rotation, spacing = get_rotation_and_spacing_from_affine(affine)
    origin = np.dot(FLIP_XY, affine[:3, 3])
    direction = np.dot(FLIP_XY, rotation)
    if is_2d:  # ignore first dimension if 2D (1, W, H, 1)
        direction = direction[:2, :2]
    image.SetOrigin(origin)  # should I add a 4th value if force_4d?
    image.SetSpacing(spacing)
    image.SetDirection(direction.flatten())
    if data.ndim == 4:
        assert image.GetNumberOfComponentsPerPixel() == data.shape[0]
    num_spatial_dims = 2 if is_2d else 3
    assert image.GetSize() == data.shape[1: 1 + num_spatial_dims]
    return image


def sitk_to_nib(
        image: sitk.Image,
        keepdim: bool = False,
        ) -> Tuple[np.ndarray, np.ndarray]:
    data = sitk.GetArrayFromImage(image).transpose()
    num_components = image.GetNumberOfComponentsPerPixel()
    if num_components == 1:
        data = data[np.newaxis]  # add channels dimension
    input_spatial_dims = image.GetDimension()
    if input_spatial_dims == 2:
        data = data[..., np.newaxis]
    if not keepdim:
        data = ensure_4d(data, num_spatial_dims=input_spatial_dims)
    assert data.shape[0] == num_components
    assert data.shape[1: 1 + input_spatial_dims] == image.GetSize()
    spacing = np.array(image.GetSpacing())
    direction = np.array(image.GetDirection())
    origin = image.GetOrigin()
    if len(direction) == 9:
        rotation = direction.reshape(3, 3)
    elif len(direction) == 4:  # ignore first dimension if 2D (1, W, H, 1)
        rotation_2d = direction.reshape(2, 2)
        rotation = np.eye(3)
        rotation[:2, :2] = rotation_2d
        spacing = *spacing, 1
        origin = *origin, 0
    else:
        raise RuntimeError(f'Direction not understood: {direction}')
    rotation = np.dot(FLIP_XY, rotation)
    rotation_zoom = rotation * spacing
    translation = np.dot(FLIP_XY, origin)
    affine = np.eye(4)
    affine[:3, :3] = rotation_zoom
    affine[:3, 3] = translation
    return data, affine


def ensure_4d(tensor: TypeData, num_spatial_dims=None) -> TypeData:
    # I wish named tensors were properly supported in PyTorch
    num_dimensions = tensor.ndim
    if num_dimensions == 4:
        pass
    elif num_dimensions == 5:  # hope (X, X, X, 1, X)
        if tensor.shape[-1] == 1:
            tensor = tensor[..., 0, :]
    elif num_dimensions == 2:  # assume 2D monochannel (W, H)
        tensor = tensor[np.newaxis, ..., np.newaxis]  # (1, W, H, 1)
    elif num_dimensions == 3:  # 2D multichannel or 3D monochannel?
        if num_spatial_dims == 2:
            tensor = tensor[..., np.newaxis]  # (C, W, H, 1)
        elif num_spatial_dims == 3:  # (W, H, D)
            tensor = tensor[np.newaxis]  # (1, W, H, D)
        else:  # try to guess
            shape = tensor.shape
            maybe_rgb = 3 in (shape[0], shape[-1])
            if maybe_rgb:
                if shape[-1] == 3:  # (W, H, 3)
                    tensor = tensor.permute(2, 0, 1)  # (3, W, H)
                tensor = tensor[..., np.newaxis]  # (3, W, H, 1)
            else:  # (W, H, D)
                tensor = tensor[np.newaxis]  # (1, W, H, D)
    else:
        message = (
            f'{num_dimensions}D images not supported yet. Please create an'
            f' issue in {REPO_URL} if you would like support for them'
        )
        raise ValueError(message)
    assert tensor.ndim == 4
    return tensor


def get_torchio_cache_dir():
    return Path('~/.cache/torchio').expanduser()


def round_up(value: float) -> int:
    """Round half towards infinity.

    Args:
        value: The value to round.

    Example:

        >>> round(2.5)
        2
        >>> round(3.5)
        4
        >>> round_up(2.5)
        3
        >>> round_up(3.5)
        4

    """
    return int(np.floor(value + 0.5))


def compress(input_path, output_path):
    with open(input_path, 'rb') as f_in:
        with gzip.open(output_path, 'wb') as f_out:
            shutil.copyfileobj(f_in, f_out)


def check_sequence(sequence: Sequence, name: str):
    try:
        iter(sequence)
    except TypeError:
        message = f'"{name}" must be a sequence, not {type(name)}'
        raise TypeError(message)


def gen_seed():
<<<<<<< HEAD
    """
    Random seed generator to avoid overflow
    :return: a random seed as an int
=======
    """Random seed generator to avoid overflow

    Returns
        A random seed as an int
>>>>>>> 50cd65df
    """
    return torch.randint(0, 2**31, (1,)).item()


def is_jsonable(x):
<<<<<<< HEAD
=======
    """Tests whether an object is convertible to json

    Args:
        x: object to test

    Returns:
        Boolean stating whether the object x is convertible to json
    """
>>>>>>> 50cd65df
    try:
        json.dumps(x)
        return True
    except (TypeError, OverflowError):
        return False

<<<<<<< HEAD
=======

>>>>>>> 50cd65df
def get_major_sitk_version() -> int:
    # This attribute was added in version 2
    # https://github.com/SimpleITK/SimpleITK/pull/1171
    version = getattr(sitk, '__version__', None)
    major_version = 1 if version is None else 2
    return major_version<|MERGE_RESOLUTION|>--- conflicted
+++ resolved
@@ -18,7 +18,7 @@
     TypePath,
     REPO_URL,
 )
-import torch
+
 
 FLIP_XY = np.diag((-1, -1, 1))  # used to switch between LPS and RAS
 
@@ -319,23 +319,15 @@
 
 
 def gen_seed():
-<<<<<<< HEAD
-    """
-    Random seed generator to avoid overflow
-    :return: a random seed as an int
-=======
     """Random seed generator to avoid overflow
 
     Returns
         A random seed as an int
->>>>>>> 50cd65df
     """
     return torch.randint(0, 2**31, (1,)).item()
 
 
 def is_jsonable(x):
-<<<<<<< HEAD
-=======
     """Tests whether an object is convertible to json
 
     Args:
@@ -344,17 +336,13 @@
     Returns:
         Boolean stating whether the object x is convertible to json
     """
->>>>>>> 50cd65df
     try:
         json.dumps(x)
         return True
     except (TypeError, OverflowError):
         return False
 
-<<<<<<< HEAD
-=======
-
->>>>>>> 50cd65df
+
 def get_major_sitk_version() -> int:
     # This attribute was added in version 2
     # https://github.com/SimpleITK/SimpleITK/pull/1171
