from pathlib import Path
from collections.abc import Sequence

import nrrd
import numpy as np
import nibabel as nib
from torch.utils.data import Dataset
from ..utils import get_stem


class ImagesDataset(Dataset):
    def __init__(
            self,
            subjects_list,
            transform=None,
            verbose=False,
            ):
        """
        Each element of subjects_list is a dictionary:
        subject = {
            'one_image': dict(
                path=path_to_one_image,
                type=torchio.INTENSITY,
            ),
            'another_image': dict(
                path=path_to_another_image,
                type=torchio.INTENSITY,
            ),
            'a_label': dict(
                path=path_to_a_label,
                type=torchio.LABEL,
            ),
        }
        See examples/example_multimodal.py for -obviously- an example.
        """
<<<<<<< HEAD
        paths_dict = paths_dict.copy()
        self.sujid = paths_dict.pop('sujid', None) #this will remove field sujid if exist
        print(paths_dict.keys())

        self.parse_paths_dict(paths_dict)
        self.paths_dict = paths_dict
=======
        self.parse_subjects_list(subjects_list)
        self.subjects_list = subjects_list
>>>>>>> b2f62043
        self.transform = transform
        self.verbose = verbose

    def __len__(self):
        return len(self.subjects_list)

    def __getitem__(self, index):
        subject_dict = self.subjects_list[index]
        sample = {}
<<<<<<< HEAD

        for key in self.paths_dict:
            data, affine, image_path = self.load_image(key, index)
            sample[key] = data
            if key == 'image':
                image_dict = dict(
                    path=str(image_path),
                    affine=affine,
                    stem=get_stem(image_path),
                    sujid=self.sujid[index] if self.sujid is not None else 'TODO',
                )
                sample.update(image_dict)

        label_name = [kk for kk in sample if ('label' in kk) ]
        if len(label_name) > 1:
            list_label = [sample[kkk].squeeze() for kkk in label_name]
            for kkk in label_name :
                del sample[kkk]  #remove label_1 label_2 ... entery
            sample['label'] = np.stack(list_label)
=======
        for image_name, image_dict in subject_dict.items():
            image_path = image_dict['path']
            data, affine = self.load_image(image_path)
            image_sample_dict = dict(
                data=data,
                path=str(image_path),
                affine=affine,
                stem=get_stem(image_path),
                type=image_dict['type'],
            )
            sample[image_name] = image_sample_dict
>>>>>>> b2f62043

        # Apply transform (this is usually the major bottleneck)
        if self.transform is not None:
            sample = self.transform(sample)

        return sample

    def load_image(self, path, add_channels_dim=True):
        if self.verbose:
            print(f'Loading {path}...')
        path = Path(path).expanduser()

        if '.nii' in path.suffixes:
            nii = nib.load(str(path))
            # See https://github.com/nipy/dmriprep/issues/55#issuecomment-448322366
            data = np.array(nii.dataobj).astype(np.float32)
            affine = nii.affine
        elif '.nrrd' in path.suffixes:
            data, header = nrrd.read(path)
            data = data.astype(np.float32)
            affine = np.eye(4)
            affine[:3, :3] = header['space directions'].T
            affine[:3, 3] = header['space origin']
            lps_to_ras = np.diag((-1, -1, 1, 1))
            affine = np.dot(lps_to_ras, affine)

        if self.verbose:
            print(f'Loaded array with shape {data.shape}')
        num_dimensions = data.ndim
        if num_dimensions > 3:
            message = (
                f'Processing of {num_dimensions}D volumes not supported.'
                f' {path} has shape {data.shape}'
            )
            raise NotImplementedError(message)
        data = data[np.newaxis, ...] if add_channels_dim else data
        return data, affine

    @staticmethod
    def parse_subjects_list(subjects_list):
        def parse_path(path):
            path = Path(path).expanduser()
            if not path.is_file():
                raise FileNotFoundError(f'{path} not found')
        if not isinstance(subjects_list, Sequence):
            raise ValueError(
                f'Subject list must be a sequence, not {type(subjects_list)}')
        if not subjects_list:
            raise ValueError('Subjects list is empty')
        for element in subjects_list:
            if not isinstance(element, dict):
                raise ValueError(
                    f'All elements must be dictionaries, not {type(element)}')
            subject_dict = element
            for image_dict in subject_dict.values():
                for key in ('path', 'type'):
                    if key not in image_dict:
                        raise ValueError(
                            f'"{key}" not found in image dict {image_dict}')
                parse_path(image_dict['path'])

    @staticmethod
    def save_sample(sample, output_paths_dict):
        # TODO: adapt to new subjects_list structure
        for key, output_path in output_paths_dict.items():
            data = sample[key].squeeze()
            affine = sample['affine']
            nii = nib.Nifti1Image(data, affine)
            nii.header['qform_code'] = 1
            nii.header['sform_code'] = 0
            nii.to_filename(str(output_path))
<|MERGE_RESOLUTION|>--- conflicted
+++ resolved
@@ -33,17 +33,13 @@
         }
         See examples/example_multimodal.py for -obviously- an example.
         """
-<<<<<<< HEAD
-        paths_dict = paths_dict.copy()
-        self.sujid = paths_dict.pop('sujid', None) #this will remove field sujid if exist
-        print(paths_dict.keys())
+        #paths_dict = paths_dict.copy()
+        #self.sujid = paths_dict.pop('sujid', None) #this will remove field sujid if exist
+        #self.parse_paths_dict(paths_dict)
+        #self.paths_dict = paths_dict
 
-        self.parse_paths_dict(paths_dict)
-        self.paths_dict = paths_dict
-=======
         self.parse_subjects_list(subjects_list)
         self.subjects_list = subjects_list
->>>>>>> b2f62043
         self.transform = transform
         self.verbose = verbose
 
@@ -53,27 +49,26 @@
     def __getitem__(self, index):
         subject_dict = self.subjects_list[index]
         sample = {}
-<<<<<<< HEAD
 
-        for key in self.paths_dict:
-            data, affine, image_path = self.load_image(key, index)
-            sample[key] = data
-            if key == 'image':
-                image_dict = dict(
-                    path=str(image_path),
-                    affine=affine,
-                    stem=get_stem(image_path),
-                    sujid=self.sujid[index] if self.sujid is not None else 'TODO',
-                )
-                sample.update(image_dict)
+        # for key in self.paths_dict:
+        #     data, affine, image_path = self.load_image(key, index)
+        #     sample[key] = data
+        #     if key == 'image':
+        #         image_dict = dict(
+        #             path=str(image_path),
+        #             affine=affine,
+        #             stem=get_stem(image_path),
+        #             sujid=self.sujid[index] if self.sujid is not None else 'TODO',
+        #         )
+        #         sample.update(image_dict)
+        #
+        # label_name = [kk for kk in sample if ('label' in kk) ]
+        # if len(label_name) > 1:
+        #     list_label = [sample[kkk].squeeze() for kkk in label_name]
+        #     for kkk in label_name :
+        #         del sample[kkk]  #remove label_1 label_2 ... entery
+        #     sample['label'] = np.stack(list_label)
 
-        label_name = [kk for kk in sample if ('label' in kk) ]
-        if len(label_name) > 1:
-            list_label = [sample[kkk].squeeze() for kkk in label_name]
-            for kkk in label_name :
-                del sample[kkk]  #remove label_1 label_2 ... entery
-            sample['label'] = np.stack(list_label)
-=======
         for image_name, image_dict in subject_dict.items():
             image_path = image_dict['path']
             data, affine = self.load_image(image_path)
@@ -85,7 +80,6 @@
                 type=image_dict['type'],
             )
             sample[image_name] = image_sample_dict
->>>>>>> b2f62043
 
         # Apply transform (this is usually the major bottleneck)
         if self.transform is not None:
