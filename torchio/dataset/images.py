from pathlib import Path
from collections.abc import Sequence
from torch.utils.data import Dataset
from ..utils import get_stem
from ..io import read_image, write_image


class ImagesDataset(Dataset):
    def __init__(
            self,
            subjects_list,
            transform=None,
            verbose=False,
            ):
        """
        Each element of subjects_list is a dictionary:
        subject = {
            'one_image': dict(
                path=path_to_one_image,
                type=torchio.INTENSITY,
            ),
            'another_image': dict(
                path=path_to_another_image,
                type=torchio.INTENSITY,
            ),
            'a_label': dict(
                path=path_to_a_label,
                type=torchio.LABEL,
            ),
        }
        See examples/example_multimodal.py for -obviously- an example.
        """
        #paths_dict = paths_dict.copy()
        #self.sujid = paths_dict.pop('sujid', None) #this will remove field sujid if exist
        #self.parse_paths_dict(paths_dict)
        #self.paths_dict = paths_dict

        self.parse_subjects_list(subjects_list)
        self.subjects_list = subjects_list
        self.transform = transform
        self.verbose = verbose

    def __len__(self):
        return len(self.subjects_list)

    def __getitem__(self, index):
        subject_dict = self.subjects_list[index]
        sample = {}

        # for key in self.paths_dict:
        #     data, affine, image_path = self.load_image(key, index)
        #     sample[key] = data
        #     if key == 'image':
        #         image_dict = dict(
        #             path=str(image_path),
        #             affine=affine,
        #             stem=get_stem(image_path),
        #             sujid=self.sujid[index] if self.sujid is not None else 'TODO',
        #         )
        #         sample.update(image_dict)
        #
        # label_name = [kk for kk in sample if ('label' in kk) ]
        # if len(label_name) > 1:
        #     list_label = [sample[kkk].squeeze() for kkk in label_name]
        #     for kkk in label_name :
        #         del sample[kkk]  #remove label_1 label_2 ... entery
        #     sample['label'] = np.stack(list_label)

        for image_name, image_dict in subject_dict.items():
            image_path = image_dict['path']
            tensor, affine = self.load_image(image_path)
            image_sample_dict = dict(
                data=tensor,
                path=str(image_path),
                affine=affine,
                stem=get_stem(image_path),
                type=image_dict['type'],
            )
            sample[image_name] = image_sample_dict

        # Apply transform (this is usually the bottleneck)
        if self.transform is not None:
            sample = self.transform(sample)

        return sample

    def load_image(self, path):
        if self.verbose:
            print(f'Loading {path}...')
        tensor, affine = read_image(path)
        if self.verbose:
            print(f'Loaded array with shape {tensor.shape}')
        return tensor, affine

    @staticmethod
    def parse_subjects_list(subjects_list):
        def parse_path(path):
            path = Path(path).expanduser()
            if not path.is_file():
                raise FileNotFoundError(f'{path} not found')
        if not isinstance(subjects_list, Sequence):
            raise TypeError(
                f'Subject list must be a sequence, not {type(subjects_list)}')
        if not subjects_list:
            raise ValueError('Subjects list is empty')
        for element in subjects_list:
            if not isinstance(element, dict):
                raise TypeError(
                    f'All elements must be dictionaries, not {type(element)}')
            if not element:
                raise ValueError(f'Element seems empty: {element}')
            subject_dict = element
            for image_name, image_dict in subject_dict.items():
                if not isinstance(image_dict, dict):
                    raise TypeError(
                        f'Type {type(image_dict)} found for {image_name},'
                        ' instead of type dict'
                    )
                for key in ('path', 'type'):
                    if key not in image_dict:
                        raise KeyError(
                            f'"{key}" key not found'
                            f' in image dict {image_dict}')
                parse_path(image_dict['path'])

    @staticmethod
    def save_sample(sample, output_paths_dict):
        for key, output_path in output_paths_dict.items():
<<<<<<< HEAD
            tensor = sample[key]['data'].squeeze()
=======
            tensor = sample[key]['data'][0]  # remove channels dim
>>>>>>> a275801e
            affine = sample[key]['affine']
            write_image(tensor, affine, output_path)<|MERGE_RESOLUTION|>--- conflicted
+++ resolved
@@ -126,10 +126,6 @@
     @staticmethod
     def save_sample(sample, output_paths_dict):
         for key, output_path in output_paths_dict.items():
-<<<<<<< HEAD
-            tensor = sample[key]['data'].squeeze()
-=======
             tensor = sample[key]['data'][0]  # remove channels dim
->>>>>>> a275801e
             affine = sample[key]['affine']
             write_image(tensor, affine, output_path)