--- conflicted
+++ resolved
@@ -1,25 +1,24 @@
+from .bite import BITE3
+from .episurg import EPISURG
 from .fpg import FPG
-from .bite import BITE3
-from .slicer import Slicer
-from .episurg import EPISURG
-from .ixi import IXI, IXITiny
+from .itk_snap import AorticValve
+from .itk_snap import BrainTumor
+from .itk_snap import T1T2
+from .ixi import IXI
+from .ixi import IXITiny
+from .medmnist import AdrenalMNIST3D
+from .medmnist import FractureMNIST3D
+from .medmnist import NoduleMNIST3D
+from .medmnist import OrganMNIST3D
+from .medmnist import SynapseMNIST3D
+from .medmnist import VesselMNIST3D
+from .mni import Colin27
+from .mni import ICBM2009CNonlinearSymmetric
+from .mni import Pediatric
+from .mni import Sheep
 from .rsna_miccai import RSNAMICCAI
-<<<<<<< HEAD
-from .itk_snap import BrainTumor, T1T2, AorticValve
-from .visible_human import VisibleFemale, VisibleMale
-from .mni import Colin27, Sheep, Pediatric, ICBM2009CNonlinearSymmetric
-from .medmnist import (
-    OrganMNIST3D,
-    NoduleMNIST3D,
-    AdrenalMNIST3D,
-    FractureMNIST3D,
-    VesselMNIST3D,
-    SynapseMNIST3D,
-)
-=======
 from .rsna_spine_fracture import RSNACervicalSpineFracture
 from .slicer import Slicer
->>>>>>> 97232165
 
 
 __all__ = [
@@ -29,6 +28,7 @@
     'IXI',
     'IXITiny',
     'RSNAMICCAI',
+    'RSNACervicalSpineFracture',
     'EPISURG',
     'BrainTumor',
     'T1T2',
