import warnings
from typing import Optional

import numpy as np
import torch

from ....data.subject import Subject
from ....typing import TypeRangeFloat
from .normalization_transform import NormalizationTransform
from .normalization_transform import TypeMaskingMethod


class RescaleIntensity(NormalizationTransform):
    """Rescale intensity values to a certain range.

    Args:
        out_min_max: Range :math:`(n_{min}, n_{max})` of output intensities.
            If only one value :math:`d` is provided,
            :math:`(n_{min}, n_{max}) = (-d, d)`.
        percentiles: Percentile values of the input image that will be mapped
            to :math:`(n_{min}, n_{max})`. They can be used for contrast
            stretching, as in `this scikit-image example`_. For example,
            Isensee et al. use ``(0.5, 99.5)`` in their `nn-UNet paper`_.
            If only one value :math:`d` is provided,
            :math:`(n_{min}, n_{max}) = (0, d)`.
        masking_method: See
            :class:`~torchio.transforms.preprocessing.intensity.NormalizationTransform`.
        in_min_max: Range :math:`(m_{min}, m_{max})` of input intensities that
            will be mapped to :math:`(n_{min}, n_{max})`. If ``None``, the
            minimum and maximum input intensities will be used.
        **kwargs: See :class:`~torchio.transforms.Transform` for additional
            keyword arguments.

    Example:
        >>> import torchio as tio
        >>> ct = tio.ScalarImage('ct_scan.nii.gz')
        >>> ct_air, ct_bone = -1000, 1000
        >>> rescale = tio.RescaleIntensity(
        ...     out_min_max=(-1, 1), in_min_max=(ct_air, ct_bone))
        >>> ct_normalized = rescale(ct)

    .. _this scikit-image example: https://scikit-image.org/docs/dev/auto_examples/color_exposure/plot_equalize.html#sphx-glr-auto-examples-color-exposure-plot-equalize-py
    .. _nn-UNet paper: https://arxiv.org/abs/1809.10486
    """  # noqa: B950

    def __init__(
<<<<<<< HEAD
            self,
            out_min_max: TypeRangeFloat = (0, 1),
            percentiles: TypeRangeFloat = (1, 99),
            masking_method: TypeMaskingMethod = None,
            in_min_max: Optional[Tuple[float, float]] = None,
            **kwargs
=======
        self,
        out_min_max: TypeRangeFloat = (0, 1),
        percentiles: TypeRangeFloat = (0, 100),
        masking_method: TypeMaskingMethod = None,
        in_min_max: Optional[TypeRangeFloat] = None,
        **kwargs,
>>>>>>> 97232165
    ):
        super().__init__(masking_method=masking_method, **kwargs)
        self.out_min_max = out_min_max
        self.in_min_max = in_min_max
        self.out_min, self.out_max = self._parse_range(
            out_min_max,
            'out_min_max',
        )
        self.percentiles = self._parse_range(
            percentiles,
            'percentiles',
            min_constraint=0,
            max_constraint=100,
        )

        self.in_min: Optional[float]
        self.in_max: Optional[float]
        if self.in_min_max is not None:
            self.in_min, self.in_max = self._parse_range(
                self.in_min_max,
                'in_min_max',
            )
        else:
            self.in_min = None
            self.in_max = None

        self.args_names = [
            'out_min_max',
            'percentiles',
            'masking_method',
            'in_min_max',
        ]
        self.invert_transform = False

    def apply_normalization(
        self,
        subject: Subject,
        image_name: str,
        mask: torch.Tensor,
    ) -> None:
        image = subject[image_name]
        image.set_data(self.rescale(image.data, mask, image_name))

    def rescale(
        self,
        tensor: torch.Tensor,
        mask: torch.Tensor,
        image_name: str,
    ) -> torch.Tensor:
        # The tensor is cloned as in-place operations will be used
        array = tensor.clone().float().numpy()
        mask = mask.numpy()
        if not mask.any():
            message = (
                f'Rescaling image "{image_name}" not possible'
                ' because the mask to compute the statistics is empty'
            )
            warnings.warn(message, RuntimeWarning, stacklevel=2)
            return tensor
        values = array[mask]
        cutoff = np.percentile(values, self.percentiles)
        np.clip(array, *cutoff, out=array)  # type: ignore[call-overload]
        if self.in_min_max is None:
            self.in_min_max = self._parse_range(
                (array.min(), array.max()),
                'in_min_max',
            )
            self.in_min, self.in_max = self.in_min_max
        assert self.in_min is not None
        assert self.in_max is not None
        in_range = self.in_max - self.in_min
        if in_range == 0:  # should this be compared using a tolerance?
            message = (
                f'Rescaling image "{image_name}" not possible'
                ' because all the intensity values are the same'
            )
            warnings.warn(message, RuntimeWarning, stacklevel=2)
            return tensor
        out_range = self.out_max - self.out_min
        if self.invert_transform:
            array -= self.out_min
            array /= out_range
            array *= in_range
            array += self.in_min
        else:
            array -= self.in_min
            array /= in_range
            array *= out_range
            array += self.out_min
        return torch.as_tensor(array)<|MERGE_RESOLUTION|>--- conflicted
+++ resolved
@@ -44,21 +44,12 @@
     """  # noqa: B950
 
     def __init__(
-<<<<<<< HEAD
             self,
             out_min_max: TypeRangeFloat = (0, 1),
             percentiles: TypeRangeFloat = (1, 99),
             masking_method: TypeMaskingMethod = None,
             in_min_max: Optional[Tuple[float, float]] = None,
             **kwargs
-=======
-        self,
-        out_min_max: TypeRangeFloat = (0, 1),
-        percentiles: TypeRangeFloat = (0, 100),
-        masking_method: TypeMaskingMethod = None,
-        in_min_max: Optional[TypeRangeFloat] = None,
-        **kwargs,
->>>>>>> 97232165
     ):
         super().__init__(masking_method=masking_method, **kwargs)
         self.out_min_max = out_min_max
