from typing import Dict

from ...transform import TypeMaskingMethod
from .label_transform import LabelTransform
from ....data.image import ScalarImage, LabelMap


class RemapLabels(LabelTransform):
    r"""Modify labels in a label map.

    Masking can be used to split the label into two during
    the `inverse transformation <invertibility>`_.

    Args:
        remapping: Dictionary that specifies how labels should be remapped.
            The keys are the old labels, and the corresponding values replace
            them.
        masking_method: Defines a mask for where the label remapping is applied. It can be one of:

            - ``None``: the mask image is all ones, i.e. all values in the image are used.

            - A string: key to a :class:`torchio.LabelMap` in the subject which is used as a mask,
              OR an anatomical label: ``'Left'``, ``'Right'``, ``'Anterior'``, ``'Posterior'``,
              ``'Inferior'``, ``'Superior'`` which specifies a half of the mask volume to be ones.

            - A function: the mask image is computed as a function of the intensity image.
              The function must receive and return a 4D :class:`torch.Tensor`.

        **kwargs: See :class:`~torchio.transforms.Transform` for additional
            keyword arguments.

    .. plot::

        import torchio as tio

        subject = tio.datasets.FPG()
        subject.remove_image('t1')

        background_labels = (0, 1, 2, 3, 4)

        csf_labels = (5, 12, 16, 47, 52, 53)

        white_matter_labels = (
            45, 46,
            66, 67,
            81, 82,
            83, 84,
            85, 86,
            87,
            89, 90,
            91, 92,
            93, 94,
        )

        not_gray_matter_labels = (
            background_labels
            + csf_labels
            + white_matter_labels
        )

        gray_matter_labels = [
            label for label in subject.GIF_COLORS
            if label not in not_gray_matter_labels
        ]

        labels_groups = (
            background_labels,
            gray_matter_labels,
            white_matter_labels,
            csf_labels,
        )
        remapping = {}
        for target, labels in enumerate(labels_groups):
            for label in labels:
                remapping[label] = target

        parcellation_to_tissues = tio.RemapLabels(remapping)
        tissues = parcellation_to_tissues(subject).seg
        subject.add_image(tissues, 'remapped')
        subject.plot()

    Example:

        >>> import torch
        >>> import torchio as tio
        >>> def get_image(*labels):
        ...     tensor = torch.as_tensor(labels).reshape(1, 1, 1, -1)
        ...     image = tio.LabelMap(tensor=tensor)
        ...     return image
        ...
        >>> image = get_image(0, 1, 2, 3, 4)
        >>> remapping = {1: 2, 2: 1, 3: 1, 4: 7}
        >>> transform = tio.RemapLabels(remapping)
        >>> transform(image).data
        tensor([[[[0, 2, 1, 1, 7]]]])

    .. warning::
        The transform will not be correctly inverted if one of the values in
        ``remapping`` is also in the input image::

            >>> tensor = torch.as_tensor([0, 1]).reshape(1, 1, 1, -1)
            >>> subject = tio.Subject(label=tio.LabelMap(tensor=tensor))
            >>> mapping = {3: 1}  # the value 1 is in the input image
            >>> transform = tio.RemapLabels(mapping)
            >>> transformed = transform(subject)
            >>> back = transformed.apply_inverse_transform()
            >>> original_label_set = set(subject.label.data.unique().tolist())
            >>> back_label_set = set(back.label.data.unique().tolist())
            >>> original_label_set
            {0, 1}
            >>> back_label_set
            {0, 3}

    Example:

        >>> import torchio as tio
        >>> # Target label map has the following labels:
        >>> # {
        >>> #     'left_ventricle': 1, 'right_ventricle': 2,
        >>> #     'left_caudate': 3,   'right_caudate': 4,
        >>> #     'left_putamen': 5,   'right_putamen': 6,
        >>> #     'left_thalamus': 7,  'right_thalamus': 8,
        >>> # }
        >>> transform = tio.RemapLabels({2:1, 4:3, 6:5, 8:7})
        >>> # Merge right side labels with left side labels
        >>> transformed = transform(subject)
        >>> # Undesired behavior: The inverse transform will remap ALL left side labels to right side labels
        >>> # so the label map only has right side labels.
        >>> inverse_transformed = transformed.apply_inverse_transform()
        >>> # Here's the *right* way to do it with masking:
        >>> transform = tio.RemapLabels({2:1, 4:3, 6:5, 8:7}, masking_method="Right")
        >>> # Remap the labels on the right side only (no difference yet).
        >>> transformed = transform(subject)
        >>> # Apply the inverse on the right side only. The labels are correctly split into left/right.
        >>> inverse_transformed = transformed.apply_inverse_transform()
    """  # noqa: B950

    def __init__(
<<<<<<< HEAD
            self,
            remapping: Dict[int, int],
            masking_method: TypeMaskingMethod = None,
            new_key=None,
            **kwargs
=======
        self,
        remapping: Dict[int, int],
        masking_method: TypeMaskingMethod = None,
        **kwargs,
>>>>>>> 97232165
    ):
        super().__init__(**kwargs)
        self.kwargs = kwargs
        self.remapping = remapping
        self.masking_method = masking_method
        self.new_key = new_key
        self.args_names = ['remapping', 'masking_method']

    def apply_transform(self, subject):
        for name, image in self.get_images_dict(subject).items():
            if image.data.shape[0] > 1 : #4d label, either one hot, or Partial Volume
                original_label_set = set([str(ii) for ii in range(0,image.data.shape[0])])
            else:
                original_label_set = set([str(int(ii)) for ii in image.data.int().unique().tolist()])
            source_label_set = set(self.remapping.keys())
            # Do nothing if no keys in the mapping are found in the image
            if not source_label_set.intersection(original_label_set):
                print('WARNIGN skiping remap because impossible mapping')
                continue
            new_data = image.data.clone()
            mask = self.get_mask_from_masking_method(
                self.masking_method,
                subject,
                new_data,
            )
            if image.data.shape[0] > 1 : #4d label, either one hot, or Partial Volume
                import torch
                remap_list = [(int(k), v) for k, v in self.remapping.items()] # int because with json, dict keys must be a string
                remap_list.sort(key=lambda x:x[1]) #sort with increasing new_id
                max_new_id = torch.tensor(remap_list)[:,1].max() + 1
                max_old_id = torch.tensor(remap_list)[:,0].max()
                if max_old_id > image.data.shape[0]:
                    print('warning bad mappin skiping remap label')
                    continue
                new_data = torch.zeros([max_new_id]+list(image.data.shape[1:]))
                for old_id, new_id in remap_list:
                    new_data[new_id,::] += image.data[old_id,::]
                if self.new_key is None:
                    image.set_data(new_data)
                else:
                    new_image = LabelMap(affine=image.affine, tensor=new_data)
                    subject.add_image(new_image, self.new_key)
            else:
                for old_id, new_id in self.remapping.items():
                    new_data[mask & (image.data == int(old_id))] = int(new_id)
                image.set_data(new_data)
        return subject

    def is_invertible(self):
        # Not always, as explained in the docstring
        return True

    def inverse(self):
        targets = self.remapping.values()
        unique_targets = set(targets)
        if len(unique_targets) < len(targets):
            message = (
                'Labels mapping cannot be inverted because original values'
                f' are not unique: {self.remapping}'
            )
            raise RuntimeError(message)
        inverse_remapping = {v: k for k, v in self.remapping.items()}
        inverse_transform = RemapLabels(
            inverse_remapping,
            masking_method=self.masking_method,
            **self.kwargs,
        )
        return inverse_transform<|MERGE_RESOLUTION|>--- conflicted
+++ resolved
@@ -136,18 +136,11 @@
     """  # noqa: B950
 
     def __init__(
-<<<<<<< HEAD
             self,
             remapping: Dict[int, int],
             masking_method: TypeMaskingMethod = None,
             new_key=None,
             **kwargs
-=======
-        self,
-        remapping: Dict[int, int],
-        masking_method: TypeMaskingMethod = None,
-        **kwargs,
->>>>>>> 97232165
     ):
         super().__init__(**kwargs)
         self.kwargs = kwargs
