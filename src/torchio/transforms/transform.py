import copy
import numbers
import warnings
from abc import ABC
from abc import abstractmethod
from contextlib import contextmanager
from typing import Dict
from typing import List
from typing import Optional
from typing import Sequence
from typing import Tuple
from typing import Union

import numpy as np
import SimpleITK as sitk
import torch

from ..data.image import LabelMap
from ..data.io import nib_to_sitk
from ..data.io import sitk_to_nib
from ..data.subject import Subject
from ..typing import TypeCallable
from ..typing import TypeData
from ..typing import TypeDataAffine
from ..typing import TypeKeys
from ..typing import TypeNumber
from ..typing import TypeTripletInt
from ..utils import to_tuple
from .data_parser import DataParser
from .data_parser import TypeTransformInput
from .interpolation import get_sitk_interpolator
from .interpolation import Interpolation

TypeSixBounds = Tuple[int, int, int, int, int, int]
TypeBounds = Union[
    int,
    TypeTripletInt,
    TypeSixBounds,
    None,
]
TypeMaskingMethod = Union[str, TypeCallable, TypeBounds, None]
ANATOMICAL_AXES = (
    'Left',
    'Right',
    'Posterior',
    'Anterior',
    'Inferior',
    'Superior',
)


class Transform(ABC):
    """Abstract class for all TorchIO transforms.

    When called, the input can be an instance of
    :class:`torchio.Subject`,
    :class:`torchio.Image`,
    :class:`numpy.ndarray`,
    :class:`torch.Tensor`,
    :class:`SimpleITK.Image`,
    or :class:`dict` containing 4D tensors as values.

    All subclasses must overwrite
    :meth:`~torchio.transforms.Transform.apply_transform`,
    which takes an instance of :class:`~torchio.Subject`,
    modifies it and returns the result.

    Args:
        p: Probability that this transform will be applied.
        copy: Make a shallow copy of the input before applying the transform.
        include: Sequence of strings with the names of the only images to which
            the transform will be applied.
            Mandatory if the input is a :class:`dict`.
        exclude: Sequence of strings with the names of the images to which the
            the transform will not be applied, apart from the ones that are
            excluded because of the transform type.
            For example, if a subject includes an MRI, a CT and a label map,
            and the CT is added to the list of exclusions of an intensity
            transform such as :class:`~torchio.transforms.RandomBlur`,
            the transform will be only applied to the MRI, as the label map is
            excluded by default by spatial transforms.
        keep: Dictionary with the names of the input images that will be kept
            in the output and their new names. For example:
            ``{'t1': 't1_original'}``. This might be useful for autoencoders
            or registration tasks.
        parse_input: If ``True``, the input will be converted to an instance of
            :class:`~torchio.Subject`. This is used internally by some special
            transforms like
            :class:`~torchio.transforms.augmentation.composition.Compose`.
        label_keys: If the input is a dictionary, names of images that
            correspond to label maps.
    """

    def __init__(
<<<<<<< HEAD
            self,
            p: float = 1,
            copy: bool = True,
            include: TypeKeys = None,
            exclude: TypeKeys = None,
            keys: TypeKeys = None,
            metrics: Dict = None,
            keep_before = None,
            keep: Optional[Dict[str, str]] = None,
            parse_input: bool = True,
            label_keys: Optional[Sequence[str]] = None,
=======
        self,
        p: float = 1,
        copy: bool = True,
        include: TypeKeys = None,
        exclude: TypeKeys = None,
        keys: TypeKeys = None,
        keep: Optional[Dict[str, str]] = None,
        parse_input: bool = True,
        label_keys: Optional[Sequence[str]] = None,
>>>>>>> 97232165
    ):
        self.probability = self.parse_probability(p)
        self.copy = copy
        self.keys = keys
        self.default_image_name = 'default_image_name'
        self.metrics = metrics
        self.keep_before = keep_before

        if keys is not None:
            message = (
                'The "keys" argument is deprecated and will be removed in the'
                ' future. Use "include" instead'
            )
            warnings.warn(message, DeprecationWarning, stacklevel=2)
            include = keys
        self.include, self.exclude = self.parse_include_and_exclude(
            include,
            exclude,
        )
        self.keep = keep
        self.parse_input = parse_input
        self.label_keys = label_keys
        # args_names is the sequence of parameters from self that need to be
        # passed to a non-random version of a random transform. They are also
        # used to invert invertible transforms
        self.args_names: List[str] = []

    def __call__(
        self,
        data: TypeTransformInput,
    ) -> TypeTransformInput:
        """Transform data and return a result of the same type.

        Args:
            data: Instance of :class:`torchio.Subject`, 4D
                :class:`torch.Tensor` or :class:`numpy.ndarray` with dimensions
                :math:`(C, W, H, D)`, where :math:`C` is the number of channels
                and :math:`W, H, D` are the spatial dimensions. If the input is
                a tensor, the affine matrix will be set to identity. Other
                valid input types are a SimpleITK image, a
                :class:`torchio.Image`, a NiBabel Nifti1 image or a
                :class:`dict`. The output type is the same as the input type.
        """
        if torch.rand(1).item() > self.probability:
            return data
        if isinstance(data, list):
            return [self.__call__(ii) for ii in data]

        if self.metrics:
            self._metrics = dict()

        # Some transforms such as Compose should not modify the input data
        if self.parse_input:
            data_parser = DataParser(
                data,
                keys=self.include,
                label_keys=self.label_keys,
            )
            subject = data_parser.get_subject()
        else:
            subject = data
        orig = subject  # todo marche aussi si self.copy is false ?

        if self.keep is not None:
            images_to_keep = {}
            for name, new_name in self.keep.items():
                images_to_keep[new_name] = copy.copy(subject[name])
        if self.copy:
            subject = copy.copy(subject)

        if self.keep_before:
            from ..data.image import LabelMap
            affine = subject[self.keep_before]['affine']
            new_key = 'before' + self.name + '_' + self.keep_before
            new_image = LabelMap(affine=affine, tensor=orig[self.keep_before]['data'])

            #self.exclude = [new_key] if self.exclude is None else self.exclude.append(new_key)

        with np.errstate(all='raise', under='ignore'):
            transformed = self.apply_transform(subject)

        if self.keep_before: #also add diff
            new_key2 = 'diff' + self.name + '_' + self.keep_before
            new_image2 = LabelMap(affine=affine, tensor=orig[self.keep_before]['data'] -  transformed[self.keep_before]['data'])
            transformed.add_image(new_image, new_key)
            transformed.add_image(new_image2, new_key2)

        if isinstance(transformed, list):
            return transformed

        if self.metrics:
            _metrics = [metric_func(orig, transformed) for metric_func in self.metrics.values()]

            for dict_metrics in _metrics:
                for sample_key, metric_vals in dict_metrics.items():
                    if sample_key not in self._metrics.keys():
                        self._metrics[sample_key] = dict()
                    for metric_name, metric_val in metric_vals.items():
                        self._metrics[sample_key][metric_name] = metric_val

        if hasattr(self, "_metrics"):
            transformed.add_metrics(self, self._metrics)

        if self.keep is not None:
            for name, image in images_to_keep.items():
                transformed.add_image(image, name)

        if self.parse_input:
            self.add_transform_to_subject_history(transformed)
            for image in transformed.get_images(intensity_only=False):
                ndim = image.data.ndim
                assert ndim == 4, f'Output of {self.name} is {ndim}D'
            output = data_parser.get_output(transformed)
        else:
            output = transformed

        return output

    def __repr__(self):
        if hasattr(self, 'args_names'):
            names = self.args_names
            args_strings = [f'{arg}={getattr(self, arg)}' for arg in names]
            if hasattr(self, 'invert_transform') and self.invert_transform:
                args_strings.append('invert=True')
            args_string = ', '.join(args_strings)
            return f'{self.name}({args_string})'
        else:
            return super().__repr__()

    @property
    def name(self):
        return self.__class__.__name__

    @abstractmethod
    def apply_transform(self, subject: Subject) -> Subject:
        raise NotImplementedError

    def add_transform_to_subject_history(self, subject):
        from .augmentation import RandomTransform
        from . import Compose, OneOf, CropOrPad, EnsureShapeMultiple
        from .preprocessing import SequentialLabels, Resize

        call_others = (
            RandomTransform,
            Compose,
            OneOf,
            CropOrPad,
            EnsureShapeMultiple,
            SequentialLabels,
            Resize,
        )
        if not isinstance(self, call_others):
            subject.add_transform(self, self._get_reproducing_arguments())

    @staticmethod
    def to_range(n, around):
        if around is None:
            return 0, n
        else:
            return around - n, around + n

    def parse_params(self, params, around, name, make_ranges=True, **kwargs):
        params = to_tuple(params)
        # d or (a, b)
        if len(params) == 1 or (len(params) == 2 and make_ranges):
            params *= 3  # (d, d, d) or (a, b, a, b, a, b)
        if len(params) == 3 and make_ranges:  # (a, b, c)
            items = [self.to_range(n, around) for n in params]
            # (-a, a, -b, b, -c, c) or (1-a, 1+a, 1-b, 1+b, 1-c, 1+c)
            params = [n for prange in items for n in prange]
        if make_ranges:
            if len(params) != 6:
                message = (
                    f'If "{name}" is a sequence, it must have length 2, 3 or'
                    f' 6, not {len(params)}'
                )
                raise ValueError(message)
            for param_range in zip(params[::2], params[1::2]):
                self._parse_range(param_range, name, **kwargs)
        return tuple(params)

    @staticmethod
    def _parse_range(
        nums_range: Union[TypeNumber, Tuple[TypeNumber, TypeNumber]],
        name: str,
        min_constraint: Optional[TypeNumber] = None,
        max_constraint: Optional[TypeNumber] = None,
        type_constraint: Optional[type] = None,
    ) -> Tuple[TypeNumber, TypeNumber]:
        r"""Adapted from :class:`torchvision.transforms.RandomRotation`.

        Args:
            nums_range: Tuple of two numbers :math:`(n_{min}, n_{max})`,
                where :math:`n_{min} \leq n_{max}`.
                If a single positive number :math:`n` is provided,
                :math:`n_{min} = -n` and :math:`n_{max} = n`.
            name: Name of the parameter, so that an informative error message
                can be printed.
            min_constraint: Minimal value that :math:`n_{min}` can take,
                default is None, i.e. there is no minimal value.
            max_constraint: Maximal value that :math:`n_{max}` can take,
                default is None, i.e. there is no maximal value.
            type_constraint: Precise type that :math:`n_{max}` and
                :math:`n_{min}` must take.

        Returns:
            A tuple of two numbers :math:`(n_{min}, n_{max})`.

        Raises:
            ValueError: if :attr:`nums_range` is negative
            ValueError: if :math:`n_{max}` or :math:`n_{min}` is not a number
            ValueError: if :math:`n_{max} \lt n_{min}`
            ValueError: if :attr:`min_constraint` is not None and
                :math:`n_{min}` is smaller than :attr:`min_constraint`
            ValueError: if :attr:`max_constraint` is not None and
                :math:`n_{max}` is greater than :attr:`max_constraint`
            ValueError: if :attr:`type_constraint` is not None and
                :math:`n_{max}` and :math:`n_{max}` are not of type
                :attr:`type_constraint`.
        """
        if isinstance(nums_range, numbers.Number):  # single number given
            if nums_range < 0:
                raise ValueError(
                    f'If {name} is a single number,'
                    f' it must be positive, not {nums_range}',
                )
            if min_constraint is not None and nums_range < min_constraint:
                raise ValueError(
                    f'If {name} is a single number, it must be greater'
                    f' than {min_constraint}, not {nums_range}',
                )
            if max_constraint is not None and nums_range > max_constraint:
                raise ValueError(
                    f'If {name} is a single number, it must be smaller'
                    f' than {max_constraint}, not {nums_range}',
                )
            if type_constraint is not None:
                if not isinstance(nums_range, type_constraint):
                    raise ValueError(
                        f'If {name} is a single number, it must be of'
                        f' type {type_constraint}, not {nums_range}',
                    )
            min_range = -nums_range if min_constraint is None else nums_range
            return (min_range, nums_range)

        try:
            min_value, max_value = nums_range  # type: ignore[misc]
        except (TypeError, ValueError):
            raise ValueError(
                f'If {name} is not a single number, it must be'
                f' a sequence of len 2, not {nums_range}',
            )

        min_is_number = isinstance(min_value, numbers.Number)
        max_is_number = isinstance(max_value, numbers.Number)
        if not min_is_number or not max_is_number:
            message = f'{name} values must be numbers, not {nums_range}'
            raise ValueError(message)

        if min_value > max_value:
            raise ValueError(
                f'If {name} is a sequence, the second value must be'
                f' equal or greater than the first, but it is {nums_range}',
            )

        if min_constraint is not None and min_value < min_constraint:
            raise ValueError(
                f'If {name} is a sequence, the first value must be greater'
                f' than {min_constraint}, but it is {min_value}',
            )

        if max_constraint is not None and max_value > max_constraint:
            raise ValueError(
                f'If {name} is a sequence, the second value must be'
                f' smaller than {max_constraint}, but it is {max_value}',
            )

        if type_constraint is not None:
            min_type_ok = isinstance(min_value, type_constraint)
            max_type_ok = isinstance(max_value, type_constraint)
            if not min_type_ok or not max_type_ok:
                raise ValueError(
                    f'If "{name}" is a sequence, its values must be of'
                    f' type "{type_constraint}", not "{type(nums_range)}"',
                )
        return nums_range  # type: ignore[return-value]

    @staticmethod
    def parse_interpolation(interpolation: str) -> str:
        if not isinstance(interpolation, str):
            itype = type(interpolation)
            raise TypeError(f'Interpolation must be a string, not {itype}')
        interpolation = interpolation.lower()
        is_string = isinstance(interpolation, str)
        supported_values = [key.name.lower() for key in Interpolation]
        is_supported = interpolation.lower() in supported_values
        if is_string and is_supported:
            return interpolation
        message = (
            f'Interpolation "{interpolation}" of type {type(interpolation)}'
            f' must be a string among the supported values: {supported_values}'
        )
        raise ValueError(message)

    @staticmethod
    def parse_probability(probability: float) -> float:
        is_number = isinstance(probability, numbers.Number)
        if not (is_number and 0 <= probability <= 1):
            message = f'Probability must be a number in [0, 1], not {probability}'
            raise ValueError(message)
        return probability

    @staticmethod
    def parse_include_and_exclude(
        include: TypeKeys = None,
        exclude: TypeKeys = None,
    ) -> Tuple[TypeKeys, TypeKeys]:
        if include is not None and exclude is not None:
            raise ValueError('Include and exclude cannot both be specified')
        return include, exclude

    @staticmethod
    def nib_to_sitk(data: TypeData, affine: TypeData) -> sitk.Image:
        return nib_to_sitk(data, affine)

    @staticmethod
    def sitk_to_nib(image: sitk.Image) -> TypeDataAffine:
        return sitk_to_nib(image)  # type: ignore[return-value]

    def _get_reproducing_arguments(self):
        """Return a dictionary with the arguments that would be necessary to
        reproduce the transform exactly."""
        reproducing_arguments = {
            'include': self.include,
            'exclude': self.exclude,
            'copy': self.copy,
        }
        args_names = {name: getattr(self, name) for name in self.args_names}
        reproducing_arguments.update(args_names)
        return reproducing_arguments

    def is_invertible(self):
        return hasattr(self, 'invert_transform')

    def inverse(self):
        if not self.is_invertible():
            raise RuntimeError(f'{self.name} is not invertible')
        new = copy.deepcopy(self)
        new.invert_transform = not self.invert_transform
        return new

    @staticmethod
    @contextmanager
    def _use_seed(seed):
        """Perform an operation using a specific seed for the PyTorch RNG."""
        torch_rng_state = torch.random.get_rng_state()
        torch.manual_seed(seed)
        yield
        torch.random.set_rng_state(torch_rng_state)


    @property
    def name(self):
        return self.__class__.__name__

    @staticmethod
    def get_sitk_interpolator(interpolation: str) -> int:
        return get_sitk_interpolator(interpolation)

    @staticmethod
    def parse_bounds(bounds_parameters: TypeBounds) -> Optional[TypeSixBounds]:
        if bounds_parameters is None:
            return None
        try:
            bounds_parameters = tuple(bounds_parameters)  # type: ignore[assignment,arg-type]  # noqa: B950
        except TypeError:
            bounds_parameters = (bounds_parameters,)  # type: ignore[assignment]  # noqa: B950

        # Check that numbers are integers
        for number in bounds_parameters:  # type: ignore[union-attr]
            if not isinstance(number, (int, np.integer)) or number < 0:
                message = (
                    'Bounds values must be integers greater or equal to zero,'
                    f' not "{bounds_parameters}" of type {type(number)}'
                )
                raise ValueError(message)
        bounds_parameters_tuple = tuple(int(n) for n in bounds_parameters)  # type: ignore[assignment,union-attr]  # noqa: B950
        bounds_parameters_length = len(bounds_parameters_tuple)
        if bounds_parameters_length == 6:
            return bounds_parameters_tuple  # type: ignore[return-value]
        if bounds_parameters_length == 1:
            return 6 * bounds_parameters_tuple  # type: ignore[return-value]
        if bounds_parameters_length == 3:
            repeat = np.repeat(bounds_parameters_tuple, 2).tolist()
            return tuple(repeat)  # type: ignore[return-value]
        message = (
            'Bounds parameter must be an integer or a tuple of'
            f' 3 or 6 integers, not {bounds_parameters_tuple}'
        )
        raise ValueError(message)

    @staticmethod
    def ones(tensor: torch.Tensor) -> torch.Tensor:
        return torch.ones_like(tensor, dtype=torch.bool)

    @staticmethod
    def mean(tensor: torch.Tensor) -> torch.Tensor:
        mask = tensor > tensor.float().mean()
        return mask

    def get_mask_from_masking_method(
        self,
        masking_method: TypeMaskingMethod,
        subject: Subject,
        tensor: torch.Tensor,
        labels: Optional[Sequence[int]] = None,
    ) -> torch.Tensor:
        if masking_method is None:
            return self.ones(tensor)
        elif callable(masking_method):
            return masking_method(tensor)
        elif type(masking_method) is str:
            in_subject = masking_method in subject
            if in_subject and isinstance(subject[masking_method], LabelMap):
                if labels is None:
                    return subject[masking_method].data.bool()
                else:
                    mask_data = subject[masking_method].data
                    volumes = [mask_data == label for label in labels]
                    return torch.stack(volumes).sum(0).bool()
            possible_axis = masking_method.capitalize()
            if possible_axis in ANATOMICAL_AXES:
                return self.get_mask_from_anatomical_label(
                    possible_axis,
                    tensor,
                )
        elif type(masking_method) in (tuple, list, int):
            return self.get_mask_from_bounds(masking_method, tensor)  # type: ignore[arg-type]  # noqa: B950
        first_anat_axes = tuple(s[0] for s in ANATOMICAL_AXES)
        message = (
            'Masking method must be one of:\n'
            ' 1) A callable object, such as a function\n'
            ' 2) The name of a label map in the subject'
            f' ({subject.get_images_names()})\n'
            f' 3) An anatomical label {ANATOMICAL_AXES + first_anat_axes}\n'
            ' 4) A bounds parameter'
            ' (int, tuple of 3 ints, or tuple of 6 ints)\n'
            f' The passed value, "{masking_method}",'
            f' of type "{type(masking_method)}", is not valid'
        )
        raise ValueError(message)

    @staticmethod
    def get_mask_from_anatomical_label(
        anatomical_label: str,
        tensor: torch.Tensor,
    ) -> torch.Tensor:
        # Assume the image is in RAS orientation
        anatomical_label = anatomical_label.capitalize()
        if anatomical_label not in ANATOMICAL_AXES:
            message = (
                f'Anatomical label must be one of {ANATOMICAL_AXES}'
                f' not {anatomical_label}'
            )
            raise ValueError(message)
        mask = torch.zeros_like(tensor, dtype=torch.bool)
        _, width, height, depth = tensor.shape
        if anatomical_label == 'Right':
            mask[:, width // 2 :] = True
        elif anatomical_label == 'Left':
            mask[:, : width // 2] = True
        elif anatomical_label == 'Anterior':
            mask[:, :, height // 2 :] = True
        elif anatomical_label == 'Posterior':
            mask[:, :, : height // 2] = True
        elif anatomical_label == 'Superior':
            mask[:, :, :, depth // 2 :] = True
        elif anatomical_label == 'Inferior':
            mask[:, :, :, : depth // 2] = True
        return mask

    def get_mask_from_bounds(
        self,
        bounds_parameters: TypeBounds,
        tensor: torch.Tensor,
    ) -> torch.Tensor:
        bounds_parameters = self.parse_bounds(bounds_parameters)
        assert bounds_parameters is not None
        low = bounds_parameters[::2]
        high = bounds_parameters[1::2]
        i0, j0, k0 = low
        i1, j1, k1 = np.array(tensor.shape[1:]) - high
        mask = torch.zeros_like(tensor, dtype=torch.bool)
        mask[:, i0:i1, j0:j1, k0:k1] = True
        return mask<|MERGE_RESOLUTION|>--- conflicted
+++ resolved
@@ -92,7 +92,6 @@
     """
 
     def __init__(
-<<<<<<< HEAD
             self,
             p: float = 1,
             copy: bool = True,
@@ -104,17 +103,6 @@
             keep: Optional[Dict[str, str]] = None,
             parse_input: bool = True,
             label_keys: Optional[Sequence[str]] = None,
-=======
-        self,
-        p: float = 1,
-        copy: bool = True,
-        include: TypeKeys = None,
-        exclude: TypeKeys = None,
-        keys: TypeKeys = None,
-        keep: Optional[Dict[str, str]] = None,
-        parse_input: bool = True,
-        label_keys: Optional[Sequence[str]] = None,
->>>>>>> 97232165
     ):
         self.probability = self.parse_probability(p)
         self.copy = copy
